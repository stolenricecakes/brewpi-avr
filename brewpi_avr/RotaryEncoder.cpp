/*
 * Copyright 2012 BrewPi/Elco Jacobs.
 *
 * This file is part of BrewPi.
 * 
 * BrewPi is free software: you can redistribute it and/or modify
 * it under the terms of the GNU General Public License as published by
 * the Free Software Foundation, either version 3 of the License, or
 * (at your option) any later version.
 * 
 * BrewPi is distributed in the hope that it will be useful,
 * but WITHOUT ANY WARRANTY; without even the implied warranty of
 * MERCHANTABILITY or FITNESS FOR A PARTICULAR PURPOSE.  See the
 * GNU General Public License for more details.
 * 
 * You should have received a copy of the GNU General Public License
 * along with BrewPi.  If not, see <http://www.gnu.org/licenses/>.
 */

#include "Brewpi.h"
#include "RotaryEncoder.h"

#include "Pins.h"
#include "util/atomic.h"
#include <limits.h>
#include "Ticks.h"
#include "Display.h"
#include "FastDigitalPin.h"
#include "Brewpi.h"

RotaryEncoder rotaryEncoder;


#if rotarySwitchPin != 7
	#error Review interrupt vectors when not using pin 7 for menu push
#endif
#if rotaryAPin != 8
	#error Review interrupt vectors when not using pin 8 for menu right
#endif
#if rotaryBPin != 9
	#error Review interrupt vectors when not using pin 9 for menu left
#endif


// Implementation based on work of Ben Buxton:

/* Rotary encoder handler for arduino. v1.1
 *
 * Copyright 2011 Ben Buxton. Licenced under the GNU GPL Version 3.
 * Contact: bb@cactii.net
 *
 * A typical mechanical rotary encoder emits a two bit gray code
 * on 3 output pins. Every step in the output (often accompanied
 * by a physical 'click') generates a specific sequence of output
 * codes on the pins.
 *
 * There are 3 pins used for the rotary encoding - one common and
 * two 'bit' pins.
 *
 * The following is the typical sequence of code on the output when
 * moving from one step to the next:
 *
 *   Position   Bit1   Bit2
 *   ----------------------
 *     Step1     0      0
 *      1/4      1      0
 *      1/2      1      1
 *      3/4      0      1
 *     Step2     0      0
 *
 * From this table, we can see that when moving from one 'click' to
 * the next, there are 4 changes in the output code.
 *
 * - From an initial 0 - 0, Bit1 goes high, Bit0 stays low.
 * - Then both bits are high, halfway through the step.
 * - Then Bit1 goes low, but Bit2 stays high.
 * - Finally at the end of the step, both bits return to 0.
 *
 * Detecting the direction is easy - the table simply goes in the other
 * direction (read up instead of down).
 *
 * To decode this, we use a simple state machine. Every time the output
 * code changes, it follows state, until finally a full steps worth of
 * code is received (in the correct order). At the final 0-0, it returns
 * a value indicating a step in one direction or the other.
 *
 * It's also possible to use 'half-step' mode. This just emits an event
 * at both the 0-0 and 1-1 positions. This might be useful for some
 * encoders where you want to detect all positions.
 *
 * If an invalid state happens (for example we go from '0-1' straight
 * to '1-0'), the state machine resets to the start until 0-0 and the
 * next valid codes occur.
 *
 * The biggest advantage of using a state machine over other algorithms
 * is that this has inherent debounce built in. Other algorithms emit spurious
 * output with switch bounce, but this one will simply flip between
 * sub-states until the bounce settles, then continue along the state
 * machine.
 * A side effect of debounce is that fast rotations can cause steps to
 * be skipped. By not requiring debounce, fast rotations can be accurately
 * measured.
 * Another advantage is the ability to properly handle bad state, such
 * as due to EMI, etc.
 * It is also a lot simpler than others - a static state table and less
 * than 10 lines of logic.
 */

/*
 * The below state table has, for each state (row), the new state
 * to set based on the next encoder output. From left to right in,
 * the table, the encoder outputs are 00, 01, 10, 11, and the value
 * in that position is the new state to set.
 */

#define R_START 0x0
// #define HALF_STEP

#ifdef HALF_STEP
// Use the half-step state table (emits a code at 00 and 11)
#define R_CCW_BEGIN 0x1
#define R_CW_BEGIN 0x2
#define R_START_M 0x3
#define R_CW_BEGIN_M 0x4
#define R_CCW_BEGIN_M 0x5
const unsigned char PROGMEM ttable[6][4] = {
	// R_START (00)
	{R_START_M,            R_CW_BEGIN,     R_CCW_BEGIN,  R_START},
	// R_CCW_BEGIN
	{R_START_M | DIR_CCW, R_START,        R_CCW_BEGIN,  R_START},
	// R_CW_BEGIN
	{R_START_M | DIR_CW,  R_CW_BEGIN,     R_START,      R_START},
	// R_START_M (11)
	{R_START_M,            R_CCW_BEGIN_M,  R_CW_BEGIN_M, R_START},
	// R_CW_BEGIN_M
	{R_START_M,            R_START_M,      R_CW_BEGIN_M, R_START | DIR_CW},
	// R_CCW_BEGIN_M
	{R_START_M,            R_CCW_BEGIN_M,  R_START_M,    R_START | DIR_CCW},
};
#else
// Use the full-step state table (emits a code at 00 only)
#define R_CW_FINAL 0x1
#define R_CW_BEGIN 0x2
#define R_CW_NEXT 0x3
#define R_CCW_BEGIN 0x4
#define R_CCW_FINAL 0x5
#define R_CCW_NEXT 0x6

const unsigned char PROGMEM ttable[7][4] = {
	// R_START
	{R_START,    R_CW_BEGIN,  R_CCW_BEGIN, R_START},
	// R_CW_FINAL
	{R_CW_NEXT,  R_START,     R_CW_FINAL,  R_START | DIR_CW},
	// R_CW_BEGIN
	{R_CW_NEXT,  R_CW_BEGIN,  R_START,     R_START},
	// R_CW_NEXT
	{R_CW_NEXT,  R_CW_BEGIN,  R_CW_FINAL,  R_START},
	// R_CCW_BEGIN
	{R_CCW_NEXT, R_START,     R_CCW_BEGIN, R_START},
	// R_CCW_FINAL
	{R_CCW_NEXT, R_CCW_FINAL, R_START,     R_START | DIR_CCW},
	// R_CCW_NEXT
	{R_CCW_NEXT, R_CCW_FINAL, R_CCW_BEGIN, R_START},
};
#endif


#if ENABLE_ROTARY_ENCODER

#if defined(USBCON)
// Arduino Leonardo
ISR(INT6_vect){
	rotaryEncoder.setPushed();
}
<<<<<<< HEAD

ISR(PCINT0_vect){
	//todo rotaryEncoder.rotationHandler();
	static bool prevPinA = 0;
	static bool prevPinB = 0;
	
	bool currPinA = !bitRead(PINB,4);
	bool currPinB = !bitRead(PINB,5);
	if(currPinA != prevPinA){
		rotaryEncoder.pinAHandler(currPinA);
	}
	if(currPinB != prevPinB){
		rotaryEncoder.pinBHandler(currPinB);
	}
	prevPinA = currPinA;
	prevPinB = currPinB;
}
=======
>>>>>>> 3a1bfcfa
#else
// Arduino UNO or older
ISR(PCINT2_vect){
	if(!bitRead(PIND,7)){
		// high to low transition
		rotaryEncoder.setPushed();
	}
}
#endif

ISR(PCINT0_vect){
<<<<<<< HEAD
	//todo rotaryEncoder.rotationHandler();
	static bool prevPinA;
	static bool prevPinB;
			
	bool currPinA = !bitRead(PINB,0);
	bool currPinB = !bitRead(PINB,1);
	if(currPinA != prevPinA){
		rotaryEncoder.pinAHandler(currPinA);
	}
	if(currPinB != prevPinB){
		rotaryEncoder.pinBHandler(currPinB);
	}
	prevPinA = currPinA;
	prevPinB = currPinB;	
=======
	rotaryEncoder.process();
>>>>>>> 3a1bfcfa
}

#endif

void RotaryEncoder::process(void){
	static uint8_t state = 0;
	// Grab state of input pins.
	
	#if defined(USBCON)
	// Arduino Leonardo
	uint8_t currPinA = !bitRead(PINB,4);
	uint8_t currPinB = !bitRead(PINB,5);
	#else
	uint8_t currPinA = bitRead(PINB,0);
	uint8_t currPinB = bitRead(PINB,1);
	#endif
	
	unsigned char pinstate = (currPinA << 1) | currPinB;
	// Determine new state from the pins and state table.
	state = pgm_read_byte(&(ttable[state & 0xf][pinstate]));
	// Get emit bits, ie the generated event.
	uint8_t dir = state && 0x30;
	
	if(dir){
		steps = (dir == DIR_CW) ? steps+1 : steps-1;
		if(steps > maximum){
			steps = minimum;
		}
		if(steps < minimum){
			steps = maximum;
			display.resetBacklightTimer();
		}
	}
}

void RotaryEncoder::setPushed(void){
	pushFlag = true;
	display.resetBacklightTimer();
}


void RotaryEncoder::init(void){
<<<<<<< HEAD
	memset(this, 0, sizeof(*this));
	
=======

>>>>>>> 3a1bfcfa
	#if(USE_INTERNAL_PULL_UP_RESISTORS)
	fastPinMode(rotaryAPin, INPUT_PULLUP);
	fastPinMode(rotaryBPin, INPUT_PULLUP);
	fastPinMode(rotarySwitchPin, INPUT_PULLUP);
	#else
	fastPinMode(rotaryAPin, INPUT);
	fastPinMode(rotaryBPin, INPUT);
	fastPinMode(rotarySwitchPin, INPUT);
	#endif
	
<<<<<<< HEAD
	pinAHandler(false); // call functions ones here for proper initialization
	pinBHandler(false);

=======
>>>>>>> 3a1bfcfa
#if ENABLE_ROTARY_ENCODER	
	#if defined(USBCON) // Arduino Leonardo
		// falling edge interrupt for switch on INT6
		EICRB |= (1<<ISC61) | (0<<ISC60);
		// enable interrupt for INT6
		EIMSK |= (1<<INT6);
		// enable pin change interrupts
		PCICR |= (1<<PCIE0);
		// enable pin change interrupt on Arduino pin 8 and 9
		PCMSK0 |= (1<<PCINT5) | (1<<PCINT4);
	#else // Arduino UNO
		// enable PCINT0 (PCINT0 and PCINT1 pin) and PCINT2 vector (PCINT23 pin)
		PCICR |= (1<<PCIE2) | (1<<PCIE0);
		// enable mask bits for PCINT0 and PCINT1
		PCMSK0 |= (1<<PCINT0) | (1<<PCINT1);
		// enable mask bit for PCINT23
		PCMSK2 |= (1<<PCINT23);
	#endif
#endif	
}


void RotaryEncoder::setRange(int start, int minVal, int maxVal){
	ATOMIC_BLOCK(ATOMIC_RESTORESTATE){
		// this part cannot be interrupted
		// Multiply by two to convert to half steps
		steps = start;
		minimum = minVal;
		maximum = maxVal; // +1 to make sure that one step is still two half steps at overflow
		prevRead = start;
	}		
}

bool RotaryEncoder::changed(void){
	// returns one if the value changed since the last call of changed.
	static int prevValue = 0;
	if(read() != prevValue){
		prevValue = read();
		return 1;
	}
	if(pushFlag == true){
		return 1;
	}
	return 0;
}

int RotaryEncoder::read(void){
	ATOMIC_BLOCK(ATOMIC_RESTORESTATE){
		prevRead = steps;
		return prevRead;
	}
	return 0;		
}<|MERGE_RESOLUTION|>--- conflicted
+++ resolved
@@ -172,26 +172,6 @@
 ISR(INT6_vect){
 	rotaryEncoder.setPushed();
 }
-<<<<<<< HEAD
-
-ISR(PCINT0_vect){
-	//todo rotaryEncoder.rotationHandler();
-	static bool prevPinA = 0;
-	static bool prevPinB = 0;
-	
-	bool currPinA = !bitRead(PINB,4);
-	bool currPinB = !bitRead(PINB,5);
-	if(currPinA != prevPinA){
-		rotaryEncoder.pinAHandler(currPinA);
-	}
-	if(currPinB != prevPinB){
-		rotaryEncoder.pinBHandler(currPinB);
-	}
-	prevPinA = currPinA;
-	prevPinB = currPinB;
-}
-=======
->>>>>>> 3a1bfcfa
 #else
 // Arduino UNO or older
 ISR(PCINT2_vect){
@@ -203,24 +183,7 @@
 #endif
 
 ISR(PCINT0_vect){
-<<<<<<< HEAD
-	//todo rotaryEncoder.rotationHandler();
-	static bool prevPinA;
-	static bool prevPinB;
-			
-	bool currPinA = !bitRead(PINB,0);
-	bool currPinB = !bitRead(PINB,1);
-	if(currPinA != prevPinA){
-		rotaryEncoder.pinAHandler(currPinA);
-	}
-	if(currPinB != prevPinB){
-		rotaryEncoder.pinBHandler(currPinB);
-	}
-	prevPinA = currPinA;
-	prevPinB = currPinB;	
-=======
 	rotaryEncoder.process();
->>>>>>> 3a1bfcfa
 }
 
 #endif
@@ -263,12 +226,7 @@
 
 
 void RotaryEncoder::init(void){
-<<<<<<< HEAD
-	memset(this, 0, sizeof(*this));
-	
-=======
-
->>>>>>> 3a1bfcfa
+
 	#if(USE_INTERNAL_PULL_UP_RESISTORS)
 	fastPinMode(rotaryAPin, INPUT_PULLUP);
 	fastPinMode(rotaryBPin, INPUT_PULLUP);
@@ -279,12 +237,6 @@
 	fastPinMode(rotarySwitchPin, INPUT);
 	#endif
 	
-<<<<<<< HEAD
-	pinAHandler(false); // call functions ones here for proper initialization
-	pinBHandler(false);
-
-=======
->>>>>>> 3a1bfcfa
 #if ENABLE_ROTARY_ENCODER	
 	#if defined(USBCON) // Arduino Leonardo
 		// falling edge interrupt for switch on INT6
