/*
 * Copyright 2012 BrewPi/Elco Jacobs.
 *
 * This file is part of BrewPi.
 * 
 * BrewPi is free software: you can redistribute it and/or modify
 * it under the terms of the GNU General Public License as published by
 * the Free Software Foundation, either version 3 of the License, or
 * (at your option) any later version.
 * 
 * BrewPi is distributed in the hope that it will be useful,
 * but WITHOUT ANY WARRANTY; without even the implied warranty of
 * MERCHANTABILITY or FITNESS FOR A PARTICULAR PURPOSE.  See the
 * GNU General Public License for more details.
 * 
 * You should have received a copy of the GNU General Public License
 * along with BrewPi.  If not, see <http://www.gnu.org/licenses/>.
 */

/*
 * This Atmel Studio 6 project automatically includes all needed Arduino source files, you just have to point it to the right directories.
 * To compile this project on your computer, you will have to set an environment variable to find your local Arduino installation.
 * Set the variable ARDUINO_HOME to point to your local Arduino path, without trailing slash, e.g. 'D:\arduino-1.01'. Instructions on the wiki here:
 * http://wiki.brewpi.com/index.php/Setting_up_the_brewpi-avr_Project
 * 'ArduinoFunctions.cpp' includes all the source files from Arduino that are used. You might have to edit it if you are not using a Leonardo.
 * That is all that is needed! No hassle with makefiles and compiling libraries.
 */
#include <Arduino.h>
#include "Ticks.h"
#include "LcdDisplay.h"
#include "TempControl.h"
#include "PiLink.h"
#include "Menu.h"
#include "pins.h"
#include "RotaryEncoder.h"
#include "Buzzer.h"
<<<<<<< HEAD
#include "chamber.h"
#include "TempSensor.h"
#include "MockTempSensor.h"
#include "OneWireTempSensor.h"
#include "Ticks.h"
#include "brewpi_avr.h"
=======
#include "config.h"

// global class objects static and defined in class cpp and h files

// instantiate and configure the sensors, actuators and controllers we want to use

template<> class DigitalHardPinSensor<4> { };

TempControl& tempControl = *CONFIG_TEMP_CONTROL;
Display& display = *CONFIG_DISPLAY;
PiLink piLink; //(tempControl);
Menu menu; //(tempControl, piLink);
>>>>>>> ea40fd60

void setup(void);
void loop (void);

TicksImpl ticks = TicksImpl(TICKS_IMPL_CONFIG);
DelayImpl wait = DelayImpl(DELAY_IMPL_CONFIG);


DisplayType realDisplay;
Display DISPLAY_REF display = realDisplay;

#if BREWPI_EMULATE && 0
MockTempSensor directFridgeSensor(10,10);
MockTempSensor directBeerSensor(5,5);
#else
OneWireTempSensor directFridgeSensor(fridgeSensorPin);
OneWireTempSensor directBeerSensor(beerSensorPin);
#endif
MockTempSensor directFridgeSensor2(10,10);
MockTempSensor directBeerSensor2(5,5);

TempSensor fridgeSensor(directFridgeSensor);
TempSensor beerSensor(directBeerSensor);
TempSensor fridgeSensor2(directFridgeSensor2);
TempSensor beerSensor2(directBeerSensor2);

Chamber c1(fridgeSensor, beerSensor);
Chamber c2(fridgeSensor2, beerSensor2);

Chamber* chambers[] = {
	&c1, &c2
};

ChamberManager chamberManager(chambers, sizeof(chambers)/sizeof(chambers[0]));

void setup()
{
	Serial.begin(57600);
		
<<<<<<< HEAD
	#if(USE_INTERNAL_PULL_UP_RESISTORS)
		pinMode(doorPin, INPUT_PULLUP);
	#else
		pinMode(doorPin, INPUT);
	#endif
		
	DEBUG_MSG(PSTR("started"));

	chamberManager.init();
	
	for (chamber_id i=0; i<chamberManager.chamberCount(); i++) {
		chamberManager.initChamber(i);
		piLink.printFridgeAnnotation(PSTR("Arduino restarted. Chamber %d ready!"), i+1);
	}
=======
	tempControl.loadSettingsAndConstants(); //read previous settings from EEPROM
	tempControl.init(piLink);
	tempControl.updatePID();
	tempControl.updateState();
>>>>>>> ea40fd60
	
	chamberManager.switchChamber(0);
		
	delay(2000); // give LCD time to power up
	display.init();
	display.printStationaryText();
	display.printState();
		
	rotaryEncoder.init();
	
	buzzer.init();
	//buzzer.beep(2, 500);

	DEBUG_MSG(PSTR("init complete"));
}

void main() __attribute__ ((noreturn)); // tell the compiler main doesn't return.

void main(void)
{
	init();

	#if defined(USBCON)
		USBDevice.attach();
	#endif
	
	setup();
	
	for (;;) {
		loop();
		if (serialEventRun) serialEventRun();
	}
}



void loop(void)
{
<<<<<<< HEAD
	static unsigned long lastUpdate = 0;
	static chamber_id nextChamber = 0;
	
	if(ticks.millis() - lastUpdate > (1000/chamberManager.chamberCount())) { //update settings every second
		nextChamber = ++nextChamber % chamberManager.chamberCount();
		DEBUG_MSG(PSTR("loop chamber %d"), nextChamber);

		chamber_id prev = chamberManager.switchChamber(nextChamber);
		
		lastUpdate=ticks.millis();
		
		DEBUG_MSG(PSTR("update TC"));
=======
	static unsigned long lastUpdate;
	if(millis() - lastUpdate > 1000){ //update settings every second
		lastUpdate=millis();
				
>>>>>>> ea40fd60
		tempControl.updateTemperatures();		
		DEBUG_MSG(PSTR("update TC peaks"));
		tempControl.detectPeaks();
		DEBUG_MSG(PSTR("update TC pid"));
		tempControl.updatePID();
		DEBUG_MSG(PSTR("update TC state"));
		tempControl.updateState();
		DEBUG_MSG(PSTR("update TC outputs"));
		tempControl.updateOutputs();
		
		DEBUG_MSG(PSTR("switch chamber"));
		chamberManager.switchChamber(prev);
				
				#if 0
		if(rotaryEncoder.pushed()){
			rotaryEncoder.resetPushed();
			menu.pickSettingToChange();	
		}
		#endif
		
		if (prev==nextChamber)
		{
			DEBUG_MSG(PSTR("update display"));
			display.printState();
			display.printAllTemperatures();
			display.printMode();			
		}
	}	
	//listen for incoming serial connections while waiting top update
	piLink.receive();
}

// catch bad interrupts here when debugging
ISR(BADISR_vect){
	DEBUG_MSG(PSTR("*** BASISR_vect ***"));
}
<|MERGE_RESOLUTION|>--- conflicted
+++ resolved
@@ -34,14 +34,12 @@
 #include "pins.h"
 #include "RotaryEncoder.h"
 #include "Buzzer.h"
-<<<<<<< HEAD
 #include "chamber.h"
 #include "TempSensor.h"
 #include "MockTempSensor.h"
 #include "OneWireTempSensor.h"
 #include "Ticks.h"
 #include "brewpi_avr.h"
-=======
 #include "config.h"
 
 // global class objects static and defined in class cpp and h files
@@ -54,7 +52,6 @@
 Display& display = *CONFIG_DISPLAY;
 PiLink piLink; //(tempControl);
 Menu menu; //(tempControl, piLink);
->>>>>>> ea40fd60
 
 void setup(void);
 void loop (void);
@@ -93,14 +90,7 @@
 void setup()
 {
 	Serial.begin(57600);
-		
-<<<<<<< HEAD
-	#if(USE_INTERNAL_PULL_UP_RESISTORS)
-		pinMode(doorPin, INPUT_PULLUP);
-	#else
-		pinMode(doorPin, INPUT);
-	#endif
-		
+	
 	DEBUG_MSG(PSTR("started"));
 
 	chamberManager.init();
@@ -109,12 +99,6 @@
 		chamberManager.initChamber(i);
 		piLink.printFridgeAnnotation(PSTR("Arduino restarted. Chamber %d ready!"), i+1);
 	}
-=======
-	tempControl.loadSettingsAndConstants(); //read previous settings from EEPROM
-	tempControl.init(piLink);
-	tempControl.updatePID();
-	tempControl.updateState();
->>>>>>> ea40fd60
 	
 	chamberManager.switchChamber(0);
 		
@@ -153,7 +137,6 @@
 
 void loop(void)
 {
-<<<<<<< HEAD
 	static unsigned long lastUpdate = 0;
 	static chamber_id nextChamber = 0;
 	
@@ -166,12 +149,6 @@
 		lastUpdate=ticks.millis();
 		
 		DEBUG_MSG(PSTR("update TC"));
-=======
-	static unsigned long lastUpdate;
-	if(millis() - lastUpdate > 1000){ //update settings every second
-		lastUpdate=millis();
-				
->>>>>>> ea40fd60
 		tempControl.updateTemperatures();		
 		DEBUG_MSG(PSTR("update TC peaks"));
 		tempControl.detectPeaks();
