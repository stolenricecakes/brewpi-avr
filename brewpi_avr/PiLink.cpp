/*
 * Copyright 2012 BrewPi/Elco Jacobs.
 * Various changes Copyright 2013 Matthew McGowan.
 *
 * This file is part of BrewPi.
 * 
 * BrewPi is free software: you can redistribute it and/or modify
 * it under the terms of the GNU General Public License as published by
 * the Free Software Foundation, either version 3 of the License, or
 * (at your option) any later version.
 * 
 * BrewPi is distributed in the hope that it will be useful,
 * but WITHOUT ANY WARRANTY; without even the implied warranty of
 * MERCHANTABILITY or FITNESS FOR A PARTICULAR PURPOSE.  See the
 * GNU General Public License for more details.
 * 
 * You should have received a copy of the GNU General Public License
 * along with BrewPi.  If not, see <http://www.gnu.org/licenses/>.
 */

#include "Brewpi.h"
#include "stddef.h"
#include "PiLink.h"

#include "Version.h"
#include "tempControl.h"
#include "Display.h"
#include <stdarg.h>
#include <avr/pgmspace.h>
#include <util/delay.h>
#include <limits.h>
#include <string.h>
#include "JsonKeys.h"
#include "Ticks.h"
#include "Brewpi.h"
#include "EepromManager.h"
#include "EepromFormat.h"
#include "SettingsManager.h"
#if BREWPI_SIMULATE
#include "Simulator.h"
#endif

bool PiLink::firstPair;
// Rename Serial to piStream, to abstract it for later platform independence

#if BREWPI_EMULATE
	class MockSerial : public Stream
	{
		public:
		void print(char c) {}
		void print(const char* c) {}
		void printNewLine() {};
		int read() { return -1; }
		int available() { return -1; }
		void begin(unsigned long) {}
		size_t write(uint8_t w) { return 1; }
		int peek() { return -1; }
		void flush() { };			
	};

	static MockSerial mockSerial;
	#define piStream mockSerial
#else
	#define piStream Serial
#endif

void PiLink::init(void){
	piStream.begin(57600);	
}

// create a printf like interface to the Arduino Serial function. Format string stored in PROGMEM
void PiLink::print_P(const char *fmt, ... ){
	char tmp[128]; // resulting string limited to 128 chars
	va_list args;
	va_start (args, fmt );
	vsnprintf_P(tmp, 128, fmt, args);
	va_end (args);
	if(piStream){ // if Serial connected (on Leonardo)
		piStream.print(tmp);
	}
}

// create a printf like interface to the Arduino Serial function. Format string stored in RAM
void PiLink::print(char *fmt, ... ){
	char tmp[128]; // resulting string limited to 128 chars
	va_list args;
	va_start (args, fmt );
	vsnprintf(tmp, 128, fmt, args);
	va_end (args);
	if(piStream){
		piStream.print(tmp);
	}
}

void PiLink::printNewLine(){
	piStream.println();
}

void printNibble(uint8_t n)
{
	n &= 0xF;
	piStream.print((char)(n>=10 ? n-10+'A' : n+'0'));
}

void PiLink::receive(void){
	if (piStream.available() > 0){		
		char inByte = piStream.read();
		if (inByte=='\n' || inByte=='\r')		// allow newlines between commands
			return;			
						
		switch(inByte){

#if BREWPI_SIMULATE==1
		case 'y':
			parseJson(HandleSimulatorConfig);
			break;
		case 'Y':
			printSimulatorSettings();
			break;		
#endif						
		case 't': // temperatures requested
			printTemperatures();      
			break;		
		case 'C': // Set default constants
			tempControl.loadDefaultConstants();
			display.printStationaryText(); // reprint stationary text to update to right degree unit
			sendControlConstants(); // update script with new settings
			DEBUG_MSG_1(PSTR("Default constants loaded."));
			break;
		case 'S': // Set default settings
			tempControl.loadDefaultSettings();
			sendControlSettings(); // update script with new settings
			DEBUG_MSG_1(PSTR("Default settings loaded."));
			break;
		case 's': // Control settings requested
			sendControlSettings();
			break;
		case 'c': // Control constants requested
			sendControlConstants();
			break;
		case 'v': // Control variables requested
			sendControlVariables();
			break;
		case 'n':
<<<<<<< HEAD
			print_P(PSTR("N:%S"), PSTR(VERSION_STRING));
			printNewLine();
=======
			// v - version
			// s - shield type
			// sim: simulator
			print_P(PSTR("N:{ver:\"%S\",shield:\"%S\",sim:%d,board:\"%S\"}\n"), PSTR(VERSION_STRING), PSTR(stringify(BREWPI_STATIC_CONFIG)), BREWPI_SIMULATE, PSTR(BREWPI_BOARD)) ;				
>>>>>>> 37c63311
			break;
		case 'l': // Display content requested
			printResponse('L');						
			piStream.print('[');
			char stringBuffer[21];
			for(uint8_t i=0;i<4;i++){
				display.getLine(i, stringBuffer);
				print_P(PSTR("\"%s\""), stringBuffer);
				char close = (i<3) ? ',':']';
				piStream.print(close);
			}							
			printNewLine();						
			break;
		case 'j': // Receive settings as json
			receiveJson();
			break;

#if !BREWPI_SIMULATE		// dynaconfig not needed for simulator

#if BREWPI_EEPROM_HELPER_COMMANDS
		case 'e': // dump contents of eeprom						
			openListResponse('E');
			for (uint16_t i=0; i<1024;) {
				if (i>0) {
					piLink.printNewLine();
					piLink.print(',');
				}
				piLink.print('\"');
				for (uint8_t j=0; j<64; j++) {
					uint8_t d = eepromAccess.readByte(i++);
					printNibble(d>>4);
					printNibble(d);
				}				
				piLink.print('\"');
			}
			closeListResponse();
			break;
#endif
			
		case 'E': // initialize eeprom
			eepromManager.initializeEeprom();
			DEBUG_MSG_2(PSTR("EEPROM initialized"));
			settingsManager.loadSettings();
			break;

		case 'd': // list devices in eeprom order
			openListResponse('d');
			deviceManager.listDevices(piStream);
			closeListResponse();
			break;

		case 'U': // update device		
			printResponse('U');
			deviceManager.parseDeviceDefinition(piStream);
			piLink.printNewLine();
			break;
			
		case 'h': // hardware query
			openListResponse('h');
			deviceManager.enumerateHardware(piStream);
			closeListResponse();
			break;

#if (BREWPI_DEBUG > 0)			
		case 'Z': // zap eeprom
			eepromManager.zapEeprom();
			DEBUG_MSG_1(PSTR("Zapped eeprom."));
			break;
#endif

#endif // !BREWPI_SIMULATE

		default:
			DEBUG_MSG_1(PSTR("Invalid command received by Arduino: %c"), inByte);
		}
	}
}


#define COMPACT_SERIAL BREWPI_SIMULATE
#if COMPACT_SERIAL
	#define JSON_BEER_TEMP  "bt"
	#define JSON_BEER_SET	"bs"
	#define JSON_BEER_ANN	"ba"
	#define JSON_FRIDGE_TEMP "ft"
	#define JSON_FRIDGE_SET  "fs"
	#define JSON_FRIDGE_ANN  "fa"
	#define JSON_STATE		"s"
	#define JSON_TIME		"t"
	#define JSON_ROOM_TEMP  "rt"
	
	fixed7_9 beerTemp = -1, beerSet = -1, fridgeTemp = -1, fridgeSet = -1;
	double roomTemp = -1;
	uint8_t state = 0xFF;
	char* beerAnn; char* fridgeAnn;
	
	typedef char* PChar;
	inline bool changed(uint8_t &a, uint8_t b) { uint8_t c = a; a=b; return b!=c; }
	inline bool changed(fixed7_9 &a, fixed7_9 b) { fixed7_9 c = a; a=b; return b!=c; }
	inline bool changed(double &a, double b) { double c = a; a=b; return b!=c; }
	inline bool changed(PChar &a, PChar b) { PChar c = a; a=b; return b!=c; }
#else
	#define JSON_BEER_TEMP  "BeerTemp"
	#define JSON_BEER_SET	"BeerSet"
	#define JSON_BEER_ANN	"BeerAnn"
	#define JSON_FRIDGE_TEMP "FridgeTemp"
	#define JSON_FRIDGE_SET  "FridgeSet"
	#define JSON_FRIDGE_ANN  "FridgeAnn"
	#define JSON_STATE		"State"
	#define JSON_TIME		"Time"
	#define JSON_ROOM_TEMP  "RoomTemp"
	
	#define changed(a,b)  1
#endif

void PiLink::printTemperaturesJSON(char * beerAnnotation, char * fridgeAnnotation){
	char tempString[9];
	printResponse('T');	
	piLink.print('{');
	firstPair = false;
	if (changed(beerTemp, tempControl.getBeerTemp()))	
		print_P(PSTR("\"" JSON_BEER_TEMP "\":%s,"), tempToString(tempString, tempControl.getBeerTemp(), 2, 9));
	if (changed(beerSet,tempControl.getBeerSetting()))
		print_P(PSTR("\"" JSON_BEER_SET "\":%s,"), tempToString(tempString, tempControl.getBeerSetting(), 2, 9));
	if (changed(beerAnn, beerAnnotation)) {
		print_P(PSTR("\""JSON_BEER_ANN"\":"));
		if(beerAnnotation == 0){
			print_P(PSTR("null,"));
		}
		else{
			print_P(PSTR("\"%s\","), beerAnnotation);
		}
	}
	if (changed(fridgeTemp, tempControl.getFridgeTemp()))
		print_P(PSTR("\""JSON_FRIDGE_TEMP"\":%s,"), tempToString(tempString, tempControl.getFridgeTemp(), 2, 9));
	if (changed(fridgeSet, tempControl.getFridgeSetting()))
		print_P(PSTR("\""JSON_FRIDGE_SET"\":%s,"), tempToString(tempString, tempControl.getFridgeSetting(), 2, 9));
	if (changed(fridgeAnn, fridgeAnnotation)) {
		print_P(PSTR("\""JSON_FRIDGE_ANN"\":"));
		if(fridgeAnnotation == 0){
			print_P(PSTR("null,"));
		}
		else{
			print_P(PSTR("\"%s\","), fridgeAnnotation);	
		}
	}	
	if (tempControl.ambientSensor->isConnected() && changed(roomTemp, tempControl.getRoomTemp()))
		print_P(PSTR("\""JSON_ROOM_TEMP"\":%s,"), tempToString(tempString, tempControl.getRoomTemp(), 2, 9));
	if (changed(state, tempControl.getState()))
		print_P(PSTR("\""JSON_STATE"\":%u,"), tempControl.getState());
	
	print_P(PSTR("\""JSON_TIME"\":%lu}"), ticks.millis()/1000);		
	printNewLine();
}

void PiLink::printTemperatures(void){
	// print all temperatures with empty annotations
	printTemperaturesJSON(0, 0);
}

void PiLink::printBeerAnnotation(const char * annotation, ...){
	char tempString[128]; // resulting string limited to 128 chars
	va_list args;	
	// Using print_P for the Annotation fails. Arguments are not passed correctly. Use Serial directly as a work around.
	va_start (args, annotation );
	vsnprintf_P(tempString, 128, annotation, args);
	va_end (args);
	printTemperaturesJSON(tempString, 0);
	va_end (args);
}

void PiLink::printFridgeAnnotation(const char * annotation, ...){
	char tempString[128]; // resulting string limited to 128 chars
	va_list args;	
	// Using print_P for the Annotation fails. Arguments are not passed correctly. Use Serial directly as a work around.
	va_start (args, annotation );
	vsnprintf_P(tempString, 128, annotation, args);
	va_end (args);
	printTemperaturesJSON(0, tempString);
	va_end (args);
}	 
 	  
void PiLink::printResponse(char type) {
	piStream.print(type);
	piStream.print(':');
	firstPair = true;
}

void PiLink::openListResponse(char type) {
	printResponse(type);
	piStream.print('[');
}

void PiLink::closeListResponse() {
	piStream.print(']');
	printNewLine();
}


void PiLink::debugMessage(const char * message, ...){
	char tempString[128]; // resulting string limited to 128 chars
	va_list args;
	
	//print 'D:' as prefix
	printResponse('D');
	
	// Using print_P for the Annotation fails. Arguments are not passed correctly. Use Serial directly as a work around.
	va_start (args, message );
	vsnprintf_P(tempString, 128, message, args);
	va_end (args);
	piStream.print(tempString);
	printNewLine();
}


void PiLink::sendJsonClose() {
	piStream.print('}');
	printNewLine();
}

// Send settings as JSON string
void PiLink::sendControlSettings(void){
	char tempString[12];
	printResponse('S');
	ControlSettings& cs = tempControl.cs;
	sendJsonPair(JSONKEY_mode, cs.mode);
	sendJsonPair(JSONKEY_beerSetting, tempToString(tempString, cs.beerSetting, 2, 12));
	sendJsonPair(JSONKEY_fridgeSetting, tempToString(tempString, cs.fridgeSetting, 2, 12));
	sendJsonPair(JSONKEY_heatEstimator, fixedPointToString(tempString, cs.heatEstimator, 3, 12));
	sendJsonPair(JSONKEY_coolEstimator, fixedPointToString(tempString, cs.coolEstimator, 3, 12));	
	sendJsonClose();
}


#if OPTIMIZE_JSON_OUTPUT_CC

// where the offset is relative to. This saves having to store a full 16-bit pointer.
// becasue the structs are static, we can only compute an offset relative to the struct (cc,cs,cv etc..)
// rather than offset from tempControl. 
uint8_t* jsonOutputBase;

void PiLink::jsonOutputUint8(const char* key, uint8_t offset) {
	piLink.sendJsonPair(key, *(jsonOutputBase+offset));
}

/**
 * outputs the temperature at the given offset from tempControl.cc.
 * The temperature is assumed to be a fixed7_9 value.
 */
void PiLink::jsonOutputTempToString(const char* key,  uint8_t offset) {
	char buf[12];
	piLink.sendJsonPair(key, tempToString(buf, *((fixed7_9*)(jsonOutputBase+offset)), 1, 12));
}

void PiLink::jsonOutputFixedPointToString(const char* key, uint8_t offset) {
	char buf[12];
	piLink.sendJsonPair(key, fixedPointToString(buf, *((fixed7_9*)(jsonOutputBase+offset)), 3, 12));
}

void PiLink::jsonOutputTempDiffToString(const char* key, uint8_t offset) {
	char buf[12];
	piLink.sendJsonPair(key, tempDiffToString(buf, *((fixed7_9*)(jsonOutputBase+offset)), 3, 12));
}

void PiLink::jsonOutputChar(const char* key, uint8_t offset) {	
	piLink.sendJsonPair(key, *((char*)(jsonOutputBase+offset)));
}

typedef void (*JsonOutputCCHandler)(const char* key, uint8_t offset);

enum JsonOutputIndex {
	JOCC_UINT8=0,
	JOCC_TEMP_FORMAT=1,
	JOCC_FIXED_POINT=2,
	JOCC_TEMP_DIFF=3,
	JOCC_CHAR=4
};

const PiLink::JsonOutputHandler PiLink::JsonOutputHandlers[] = {
	PiLink::jsonOutputUint8,
	PiLink::jsonOutputTempToString,
	PiLink::jsonOutputFixedPointToString,
	PiLink::jsonOutputTempDiffToString,
	PiLink::jsonOutputChar
};

#define JSON_OUTPUT_CC_MAP(name, fn) { JSONKEY_ ## name,  offsetof(ControlConstants, name), fn }
#define JSON_OUTPUT_CV_MAP(name, fn) { JSONKEY_ ## name,  offsetof(ControlVariables, name), fn }
#define JSON_OUTPUT_CS_MAP(name, fn) { JSONKEY_ ## name,  offsetof(ControlSettings, name), fn }

const PiLink::JsonOutput PiLink::jsonOutputCCMap[] = {
	JSON_OUTPUT_CC_MAP(tempFormat, JOCC_CHAR),
	JSON_OUTPUT_CC_MAP(tempSettingMin, JOCC_TEMP_FORMAT),
	JSON_OUTPUT_CC_MAP(tempSettingMax, JOCC_TEMP_FORMAT),

	JSON_OUTPUT_CC_MAP(Kp, JOCC_FIXED_POINT),
	JSON_OUTPUT_CC_MAP(Ki, JOCC_FIXED_POINT),
	JSON_OUTPUT_CC_MAP(Kd, JOCC_FIXED_POINT),

	JSON_OUTPUT_CC_MAP(iMaxError, JOCC_TEMP_DIFF),
	JSON_OUTPUT_CC_MAP(idleRangeHigh, JOCC_TEMP_DIFF),
	JSON_OUTPUT_CC_MAP(idleRangeLow, JOCC_TEMP_DIFF),
	JSON_OUTPUT_CC_MAP(heatingTargetUpper, JOCC_TEMP_DIFF),
	JSON_OUTPUT_CC_MAP(heatingTargetLower, JOCC_TEMP_DIFF),
	JSON_OUTPUT_CC_MAP(coolingTargetUpper, JOCC_TEMP_DIFF),
	JSON_OUTPUT_CC_MAP(coolingTargetLower, JOCC_TEMP_DIFF),
	JSON_OUTPUT_CC_MAP(maxHeatTimeForEstimate, JOCC_TEMP_DIFF),
//	JSON_OUTPUT_CC_MAP(minHeatTimeForEstimate, JOCC_TEMP_DIFF),

	JSON_OUTPUT_CC_MAP(fridgeFastFilter, JOCC_UINT8),
	JSON_OUTPUT_CC_MAP(fridgeSlowFilter, JOCC_UINT8),
	JSON_OUTPUT_CC_MAP(fridgeSlopeFilter, JOCC_UINT8),
	JSON_OUTPUT_CC_MAP(beerFastFilter, JOCC_UINT8),
	JSON_OUTPUT_CC_MAP(beerSlowFilter, JOCC_UINT8),
	JSON_OUTPUT_CC_MAP(beerSlopeFilter, JOCC_UINT8),
	
	JSON_OUTPUT_CC_MAP(lightAsHeater, JOCC_UINT8)
	
};
#endif

// Send control constants as JSON string. Might contain spaces between minus sign and number. Python will have to strip these
void PiLink::sendControlConstants(void){

#if OPTIMIZE_JSON_OUTPUT_CC
	printResponse('C');
	jsonOutputBase = (uint8_t*)&tempControl.cc;
	for (uint8_t i=0; i<sizeof(jsonOutputCCMap)/sizeof(jsonOutputCCMap[0]); i++) {
		JsonOutputHandlers[jsonOutputCCMap[i].handlerOffset](jsonOutputCCMap[i].key,jsonOutputCCMap[i].offset);
	}
	sendJsonClose();

#else
	char tempString[12];
	printResponse('C');	
	sendJsonPair(JSONKEY_tempFormat, tempControl.cc.tempFormat);
	sendJsonPair(JSONKEY_tempSettingMin, tempToString(tempString, tempControl.cc.tempSettingMin, 1, 12));
	sendJsonPair(JSONKEY_tempSettingMax, tempToString(tempString, tempControl.cc.tempSettingMax, 1, 12));
	sendJsonPair(JSONKEY_Kp, fixedPointToString(tempString, tempControl.cc.Kp, 3, 12));
	sendJsonPair(JSONKEY_Ki, fixedPointToString(tempString, tempControl.cc.Ki, 3, 12));
	sendJsonPair(JSONKEY_Kd, fixedPointToString(tempString, tempControl.cc.Kd, 3, 12));
	sendJsonPair(JSONKEY_iMaxError, tempDiffToString(tempString, tempControl.cc.iMaxError, 3, 12));
	
	sendJsonPair(JSONKEY_idleRangeHigh, tempDiffToString(tempString, tempControl.cc.idleRangeHigh, 3, 12));
	sendJsonPair(JSONKEY_idleRangeLow, tempDiffToString(tempString, tempControl.cc.idleRangeLow, 3, 12));
	sendJsonPair(JSONKEY_heatingTargetUpper, tempDiffToString(tempString, tempControl.cc.heatingTargetUpper, 3, 12));
	sendJsonPair(JSONKEY_heatingTargetLower, tempDiffToString(tempString, tempControl.cc.heatingTargetLower, 3, 12));
	sendJsonPair(JSONKEY_coolingTargetUpper, tempDiffToString(tempString, tempControl.cc.coolingTargetUpper, 3, 12));
	sendJsonPair(JSONKEY_coolingTargetLower, tempDiffToString(tempString, tempControl.cc.coolingTargetLower, 3, 12));
	sendJsonPair(JSONKEY_maxHeatTimeForEstimate, tempControl.cc.maxHeatTimeForEstimate);
	sendJsonPair(JSONKEY_maxCoolTimeForEstimate, tempControl.cc.maxCoolTimeForEstimate);

	sendJsonPair(JSONKEY_fridgeFastFilter, tempControl.cc.fridgeFastFilter);
	sendJsonPair(JSONKEY_fridgeSlowFilter, tempControl.cc.fridgeSlowFilter);
	sendJsonPair(JSONKEY_fridgeSlopeFilter, tempControl.cc.fridgeSlopeFilter);
	sendJsonPair(JSONKEY_beerFastFilter, tempControl.cc.beerFastFilter);
	sendJsonPair(JSONKEY_beerSlowFilter, tempControl.cc.beerSlowFilter);
	sendJsonPair(JSONKEY_beerSlopeFilter, tempControl.cc.beerSlopeFilter);
	
	sendJsonPair(JSONKEY_lightAsHeater, tempControl.cc.lightAsHeater);
	sendJsonClose();
#endif	
}

#if OPTIMIZE_JSON_OUTPUT_CV
const PiLink::JsonOutput PiLink::jsonOutputCVMap[] = {
	JSON_OUTPUT_CV_MAP(beerDiff, JOCC_TEMP_DIFF),
	JSON_OUTPUT_CV_MAP(diffIntegral, JOCC_TEMP_DIFF),
	JSON_OUTPUT_CV_MAP(beerSlope, JOCC_TEMP_DIFF),
	JSON_OUTPUT_CV_MAP(p, JOCC_FIXED_POINT),
	JSON_OUTPUT_CV_MAP(i, JOCC_FIXED_POINT),
	JSON_OUTPUT_CV_MAP(d, JOCC_FIXED_POINT),
	JSON_OUTPUT_CV_MAP(estimatedPeak, JOCC_TEMP_FORMAT),
	JSON_OUTPUT_CV_MAP(negPeakEstimate, JOCC_TEMP_FORMAT),
	JSON_OUTPUT_CV_MAP(posPeakEstimate, JOCC_TEMP_FORMAT),
	JSON_OUTPUT_CV_MAP(negPeak, JOCC_TEMP_FORMAT),
	JSON_OUTPUT_CV_MAP(posPeak, JOCC_TEMP_FORMAT)	
};
#endif


// Send all control variables. Useful for debugging and choosing parameters
void PiLink::sendControlVariables(void){
	printResponse('V');	
#if OPTIMIZE_JSON_OUTPUT_CV
	jsonOutputBase = (uint8_t*)&tempControl.cv;
	for (uint8_t i=0; i<sizeof(jsonOutputCVMap)/sizeof(jsonOutputCVMap[0]); i++) {
		JsonOutputHandlers[jsonOutputCVMap[i].handlerOffset](jsonOutputCVMap[i].key,jsonOutputCVMap[i].offset);
	}

#else
	char tempString[12];
	sendJsonPair(JSONKEY_beerDiff, tempDiffToString(tempString, tempControl.cv.beerDiff, 3, 12));
	sendJsonPair(JSONKEY_diffIntegral, tempDiffToString(tempString, tempControl.cv.diffIntegral, 3, 12));
	sendJsonPair(JSONKEY_beerSlope, tempDiffToString(tempString, tempControl.cv.beerSlope, 3, 12));
	sendJsonPair(JSONKEY_p, fixedPointToString(tempString, tempControl.cv.p, 3, 12));
	sendJsonPair(JSONKEY_i, fixedPointToString(tempString, tempControl.cv.i, 3, 12));
	sendJsonPair(JSONKEY_d, fixedPointToString(tempString, tempControl.cv.d, 3, 12));
	sendJsonPair(JSONKEY_estimatedPeak, tempToString(tempString, tempControl.cv.estimatedPeak, 3, 12));
	sendJsonPair(JSONKEY_negPeakEstimate, tempToString(tempString, tempControl.cv.negPeakEstimate, 3, 12));
	sendJsonPair(JSONKEY_posPeakEstimate, tempToString(tempString, tempControl.cv.posPeakEstimate, 3, 12));
	sendJsonPair(JSONKEY_negPeak, tempToString(tempString, tempControl.cv.negPeak, 3, 12));
	sendJsonPair(JSONKEY_posPeak, tempToString(tempString, tempControl.cv.posPeak, 3, 12));
#endif	
	sendJsonClose();
}

void PiLink::printJsonName(const char * name)
{
	printJsonSeparator();
	piStream.print('"');
	print_P(name);
	piStream.print('"');
	piStream.print(':');
}

inline void PiLink::printJsonSeparator() {
	piStream.print(firstPair ? '{' : ',');	
	firstPair = false;
}

void PiLink::sendJsonPair(const char * name, const char * val){
	printJsonName(name);
	piStream.print(val);
}

void PiLink::sendJsonPair(const char * name, char val){
	printJsonName(name);
	piStream.print('"');
	piStream.print(val);
	piStream.print('"');
}

void PiLink::sendJsonPair(const char * name, uint16_t val){
	printJsonName(name);
	print_P(PSTR("\"%u\""), val);
}

void PiLink::sendJsonPair(const char * name, uint8_t val) {
	sendJsonPair(name, (uint16_t)val);
}

int readNext()
{
	uint8_t retries = 0;
	while (piStream.available()==0) {
		_delay_us(100);
		retries++;
		if(retries >= 10){
			return -1;
		}
	}
	return piStream.read();		
}
/**
 * Parses a token from the piStream.
 * \return true if a token was parsed
 */
bool parseJsonToken(char* val) {
	uint8_t index = 0;
	val[0] = 0;
	bool result = true;
	for(;;) // get value
	{
		int character = readNext();
		if (index==29 || character == '}' || character==-1) {
			result = false;
			break;
		}
		if(character == ',' || character==':')  // end of value
			break;		
		if(character == ' ' || character == '"'){
			; // skip spaces and apostrophes
		}		
		else
			val[index++] = character;
	}
	val[index]=0; // null terminate string
	return result;	
}

void PiLink::parseJson(ParseJsonCallback fn, void* data) 
{
	char key[30];
	char val[30];
	bool next = true;
	// read first open brace
	int c = readNext();		
	if (c!='{')
	{
		DEBUG_MSG_1(PSTR("Expected { got %c"), c);
		return;
	}
	do {
		next = parseJsonToken(key) && parseJsonToken(val);
		if (val[0] && key[0])
			fn(key, val, data);
	} while (next);
}

void PiLink::receiveJson(void){

	parseJson(&processJsonPair, NULL);
	
	eepromManager.storeTempConstantsAndSettings();
				
#if !BREWPI_SIMULATE	// this is quite an overhead and not needed for the simulator
	sendControlSettings();	// update script with new settings
	sendControlConstants();
#endif
	return;
}

#if 0 
// mdma - I'll finish this later, should be able to reduce size of this function, this is presently our largest function
struct JsonPaserConvert {
	const char* key; 
	uint8_t offset; 
	uint8_t fnType;
	};

#define stringToTempVal 1
#define stringToFixedPointVal 2
#define stringToTempDiffVal 3
#define stringToLongVal 4

#define JSON_CONVERT(name, fn) { &jsonKeys_ ## name[0], offsetof(ControlConstants, name), fn }

static const PROGMEM JsonConvert jsonConverters[] = {
	JSON_CONVERT(tempSettingMin, stringToTempVal),
	JSON_CONVERT(tempSettingMax, stringToTempVal),
	JSON_CONVERT(KpHeat, stringToFixedPointVal),
	JSON_CONVERT(KpCool, stringToFixedPointVal),
	JSON_CONVERT(Ki, stringToFixedPointVal),
	JSON_CONVERT(KdCool, stringToFixedPointVal),
	JSON_CONVERT(KdHeat, stringToFixedPointVal),
	JSON_CONVERT(iMaxError, stringToTempDiffVal),
	JSON_CONVERT(iMaxSlope, stringToTempDiffVal),
	JSON_CONVERT(iMinSlope, stringToTempDiffVal),
	JSON_CONVERT(idleRangeHigh, stringToTempDiffVal),
	JSON_CONVERT(idleRangeLow, stringToTempDiffVal),
	JSON_CONVERT(heatingTargetUpper, stringToTempDiffVal),
	JSON_CONVERT(heatingTargetLower, stringToTempDiffVal),
	JSON_CONVERT(coolingTargetUpper, stringToTempDiffVal),
	JSON_CONVERT(coolingTargetLower, stringToTempDiffVal),
	JSON_CONVERT(maxHeatTimeForEstimate, stringToLongVal),
	JSON_CONVERT(maxCoolTimeForEstimate, stringToLongVal),
};	
#endif

void PiLink::processJsonPair(const char * key, const char * val, void* pv){
	DEBUG_MSG_1(PSTR("Received new setting: %s = %s"), key, val);
	if(strcmp_P(key,JSONKEY_mode) == 0){
		tempControl.setMode(val[0]);
		piLink.printFridgeAnnotation(PSTR("Mode set to %c in web interface"), val[0]);
	}
	else if(strcmp_P(key,JSONKEY_beerSetting) == 0){
		fixed7_9 newTemp = stringToTemp(val);
		if(tempControl.cs.mode == 'p'){
			if(abs(newTemp-tempControl.cs.beerSetting) > 100){ // this excludes gradual updates under 0.2 degrees
			printBeerAnnotation(PSTR("Beer temp set to %s by temperature profile."), val);
			}
		}
		else{
			printBeerAnnotation(PSTR("Beer temp set to %s in web interface."), val);
		}
		tempControl.cs.beerSetting = newTemp;
	}
	else if(strcmp_P(key,JSONKEY_fridgeSetting) == 0){
		fixed7_9 newTemp = stringToTemp(val);
		if(tempControl.cs.mode == 'f'){
			printFridgeAnnotation(PSTR("Fridge temp set to %s in web interface."), val);
		}
		tempControl.cs.fridgeSetting = newTemp;
	}
	else if(strcmp_P(key,JSONKEY_heatEstimator) == 0){ tempControl.cs.heatEstimator = stringToFixedPoint(val); }
	else if(strcmp_P(key,JSONKEY_coolEstimator) == 0){ tempControl.cs.coolEstimator = stringToFixedPoint(val); }
	else if(strcmp_P(key,JSONKEY_tempFormat) == 0){
		tempControl.cc.tempFormat = val[0];
		display.printStationaryText(); // reprint stationary text to update to right degree unit
	}
	else if(strcmp_P(key,JSONKEY_tempSettingMin) == 0){ tempControl.cc.tempSettingMin = stringToTemp(val); }
	else if(strcmp_P(key,JSONKEY_tempSettingMax) == 0){ tempControl.cc.tempSettingMax = stringToTemp(val); }
	else if(strcmp_P(key,JSONKEY_Kp) == 0){ tempControl.cc.Kp = stringToFixedPoint(val); }
	else if(strcmp_P(key,JSONKEY_Ki) == 0){ tempControl.cc.Ki = stringToFixedPoint(val); }
	else if(strcmp_P(key,JSONKEY_Kd) == 0){ tempControl.cc.Kd = stringToFixedPoint(val); }
	else if(strcmp_P(key,JSONKEY_iMaxError) == 0){ tempControl.cc.iMaxError = stringToTempDiff(val); }
	else if(strcmp_P(key,JSONKEY_idleRangeHigh) == 0){ tempControl.cc.idleRangeHigh = stringToTempDiff(val); }
	else if(strcmp_P(key,JSONKEY_idleRangeLow) == 0){ tempControl.cc.idleRangeLow = stringToTempDiff(val); }
	else if(strcmp_P(key,JSONKEY_heatingTargetUpper) == 0){ tempControl.cc.heatingTargetUpper = stringToTempDiff(val); }
	else if(strcmp_P(key,JSONKEY_heatingTargetLower) == 0){ tempControl.cc.heatingTargetLower = stringToTempDiff(val); }
	else if(strcmp_P(key,JSONKEY_coolingTargetUpper) == 0){ tempControl.cc.coolingTargetUpper = stringToTempDiff(val); }
	else if(strcmp_P(key,JSONKEY_coolingTargetLower) == 0){ tempControl.cc.coolingTargetLower = stringToTempDiff(val); }
	else if(strcmp_P(key,JSONKEY_maxHeatTimeForEstimate) == 0){ tempControl.cc.maxHeatTimeForEstimate = atol(val); }
	else if(strcmp_P(key,JSONKEY_maxCoolTimeForEstimate) == 0){ tempControl.cc.maxCoolTimeForEstimate = atol(val); }
	else if(strcmp_P(key,JSONKEY_maxCoolTimeForEstimate) == 0){ tempControl.cc.maxCoolTimeForEstimate = atol(val); }

	// Receive the b value for the filter
	else if(strcmp_P(key,JSONKEY_fridgeFastFilter) == 0){ 
		tempControl.cc.fridgeFastFilter = atol(val);
		tempControl.fridgeSensor->setFastFilterCoefficients(tempControl.cc.fridgeFastFilter);
	}
	else if(strcmp_P(key,JSONKEY_fridgeSlowFilter) == 0){
		tempControl.cc.fridgeSlowFilter = atol(val);
		tempControl.fridgeSensor->setSlowFilterCoefficients(tempControl.cc.fridgeSlowFilter);
	}
	else if(strcmp_P(key,JSONKEY_fridgeSlopeFilter) == 0){
		tempControl.cc.fridgeSlopeFilter = atol(val);
		tempControl.fridgeSensor->setSlopeFilterCoefficients(tempControl.cc.fridgeSlopeFilter);
	}
	else if(strcmp_P(key,JSONKEY_beerFastFilter) == 0){
		tempControl.cc.beerFastFilter = atol(val);
		tempControl.beerSensor->setFastFilterCoefficients(tempControl.cc.beerFastFilter);

	}
	else if(strcmp_P(key,JSONKEY_beerSlowFilter) == 0){
		tempControl.cc.beerSlowFilter = atol(val);
		tempControl.beerSensor->setSlowFilterCoefficients(tempControl.cc.beerSlowFilter);
	}
	else if(strcmp_P(key,JSONKEY_beerSlopeFilter) == 0){
		tempControl.cc.beerSlopeFilter = atol(val);
		tempControl.beerSensor->setSlopeFilterCoefficients(tempControl.cc.beerSlopeFilter);
	}
	else if(strcmp_P(key,JSONKEY_lightAsHeater) == 0){
		tempControl.cc.lightAsHeater = atol(val)!=0;
	}
	else{
		DEBUG_MSG_1(PSTR("Could not process setting"));
	}
}


	<|MERGE_RESOLUTION|>--- conflicted
+++ resolved
@@ -142,15 +142,10 @@
 			sendControlVariables();
 			break;
 		case 'n':
-<<<<<<< HEAD
-			print_P(PSTR("N:%S"), PSTR(VERSION_STRING));
-			printNewLine();
-=======
 			// v - version
 			// s - shield type
 			// sim: simulator
 			print_P(PSTR("N:{ver:\"%S\",shield:\"%S\",sim:%d,board:\"%S\"}\n"), PSTR(VERSION_STRING), PSTR(stringify(BREWPI_STATIC_CONFIG)), BREWPI_SIMULATE, PSTR(BREWPI_BOARD)) ;				
->>>>>>> 37c63311
 			break;
 		case 'l': // Display content requested
 			printResponse('L');						
