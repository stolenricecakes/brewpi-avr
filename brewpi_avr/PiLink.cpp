--- conflicted
+++ resolved
@@ -142,15 +142,11 @@
 			sendControlVariables();
 			break;
 		case 'n':
-<<<<<<< HEAD
 			// v - version
 			// s - shield type
 			// sim: simulator
-			print_P(PSTR("N:{ver:\"%S\",shield:\"%S\",sim:%d,board:\"%S\"}\n"), PSTR(VERSION_STRING), PSTR(stringify(BREWPI_STATIC_CONFIG)), BREWPI_SIMULATE, PSTR(BREWPI_BOARD)) ;				
-=======
-			print_P(PSTR("N:%S"), PSTR(VERSION_STRING));
+			print_P(PSTR("N:{ver:\"%S\",shield:\"%S\",sim:%d,board:\"%S\"}"), PSTR(VERSION_STRING), PSTR(stringify(BREWPI_STATIC_CONFIG)), BREWPI_SIMULATE, PSTR(BREWPI_BOARD)) ;				
 			printNewLine();
->>>>>>> 5ec2f8dc
 			break;
 		case 'l': // Display content requested
 			printResponse('L');						
