--- conflicted
+++ resolved
@@ -180,9 +180,9 @@
 		}			
 		
 		// calculate PID parts. Use long_temperature to prevent overflow
-		cv.p = multiplyTemperature(cc.Kp, cv.beerDiff);
-		cv.i = multiplyTemperatureLong(cc.Ki, cv.diffIntegral);
-		cv.d = multiplyTemperature(cc.Kd, cv.beerSlope);
+		cv.p = multiplyFactorTemperatureDiff(cc.Kp, cv.beerDiff);
+		cv.i = multiplyFactorTemperatureDiffLong(cc.Ki, cv.diffIntegral);
+		cv.d = multiplyFactorTemperatureDiff(cc.Kd, cv.beerSlope);
 		long_temperature newFridgeSetting = cs.beerSetting;
 		newFridgeSetting += cv.p;
 		newFridgeSetting += cv.i;
@@ -194,7 +194,7 @@
 		cs.fridgeSetting = constrain(constrainTemp16(newFridgeSetting), cc.tempSettingMin, cc.tempSettingMax);
 	}
 	else if(cs.mode == MODE_FRIDGE_CONSTANT){
-		// FridgeTemperature is set manually, use INT_MIN to indicate beer temp is not active
+		// FridgeTemperature is set manually, use INVALID_TEMP to indicate beer temp is not active
 		cs.beerSetting = INVALID_TEMP;
 	}
 }
@@ -213,8 +213,8 @@
 		state = STATE_OFF;
 		stayIdle = true;
 	}
-	// stay idle when one of the required sensors is disconnected, or the fridge setting is INT_MIN
-	if( cs.fridgeSetting == INT_MIN || 
+	// stay idle when one of the required sensors is disconnected, or the fridge setting is INVALID_TEMP
+	if( cs.fridgeSetting == INVALID_TEMP || 
 		!fridgeSensor->isConnected() || 
 		(!beerSensor->isConnected() && tempControl.modeIsBeer())){
 		state = IDLE;
@@ -375,7 +375,7 @@
 		estimate = cv.posPeakEstimate;
 		error = peak-estimate;
 		oldEstimator = cs.heatEstimator;
-		if(peak != INT_MIN){
+		if(peak != INVALID_TEMP){
 			// positive peak detected
 			if(error > cc.heatingTargetUpper){
 				// Peak temperature was higher than the estimate.
@@ -416,7 +416,7 @@
 		estimate = cv.negPeakEstimate;
 		error = peak-estimate;
 		oldEstimator = cs.coolEstimator;
-		if(peak != INT_MIN){
+		if(peak != INVALID_TEMP){
 			// negative peak detected
 			if(error < cc.coolingTargetLower){
 				// Peak temperature was lower than the estimate.
@@ -462,14 +462,14 @@
 // Increase estimator at least 20%, max 50%s
 void TempControl::increaseEstimator(temperature * estimator, temperature error){
 	temperature factor = 614 + constrainTemp(abs(error)>>5, 0, 154); // 1.2 + 3.1% of error, limit between 1.2 and 1.5
-	*estimator = multiplyTemperature(factor, *estimator);
+	*estimator = multiplyFactorTemperatureDiff(factor, *estimator);
 	eepromManager.storeTempSettings();
 }
 
 // Decrease estimator at least 16.7% (1/1.2), max 33.3% (1/1.5)
 void TempControl::decreaseEstimator(temperature * estimator, temperature error){
 	temperature factor = 426 - constrainTemp(abs(error)>>5, 0, 85); // 0.833 - 3.1% of error, limit between 0.667 and 0.833
-	*estimator = multiplyTemperature(factor, *estimator);
+	*estimator = multiplyFactorTemperatureDiff(factor, *estimator);
 	eepromManager.storeTempSettings();
 }
 
@@ -491,17 +491,10 @@
 #else	
 	setMode(MODE_OFF);
 #endif	
-<<<<<<< HEAD
-	cs.beerSetting = 20 * 512 + C_OFFSET;
-	cs.fridgeSetting = 20 * 512 + C_OFFSET;
-	cs.heatEstimator = 102; // 0.2*2^9
-	cs.coolEstimator = 5 * 512;
-=======
 	cs.beerSetting = intToTemp(20);
 	cs.fridgeSetting = intToTemp(20);
-	cs.heatEstimator = intToTemp(2)/10; // 0.2
-	cs.coolEstimator=intToTemp(5);
->>>>>>> 8076eb7a
+	cs.heatEstimator = intToTempDiff(2)/10; // 0.2
+	cs.coolEstimator=intToTempDiff(5);
 }
 
 void TempControl::storeConstants(eptr_t offset){	
@@ -526,7 +519,6 @@
 	storedBeerSetting = cs.beerSetting;
 	setMode(cs.mode, true);		// force the mode update
 }
-
 
 void TempControl::loadDefaultConstants(void){
 	memcpy_P((void*) &tempControl.cc, (void*) &tempControl.ccDefaults, sizeof(ControlConstants));
@@ -588,14 +580,14 @@
 }
 
 void TempControl::setBeerTemp(temperature newTemp){
-	fixed7_9 oldBeerSetting = cs.beerSetting;
+	temperature oldBeerSetting = cs.beerSetting;
 	cs.beerSetting= newTemp;
-	if(abs(oldBeerSetting - newTemp) > 256){ // more than half degree C difference with old setting
+	if(abs(oldBeerSetting - newTemp) > intToTempDiff(1)/2){ // more than half degree C difference with old setting
 		reset(); // reset controller
 	}
 	updatePID();
 	updateState();
-	if(cs.mode != MODE_BEER_PROFILE || abs(storedBeerSetting - newTemp) > 128){
+	if(cs.mode != MODE_BEER_PROFILE || abs(storedBeerSetting - newTemp) > intToTempDiff(1)/4){
 		// more than 1/4 degree C difference with EEPROM
 		// Do not store settings every time in profile mode, because EEPROM has limited number of write cycles.
 		// A temperature ramp would cause a lot of writes
@@ -623,29 +615,24 @@
 {
 	// Do Not change the order of these initializations!
 	/* tempFormat */ 'C',
-<<<<<<< HEAD
-	/* tempSettingMin */ 1*512 + C_OFFSET,	// +1 deg Celsius
-	/* tempSettingMax */ 30*512 + C_OFFSET,	// +30 deg Celsius
-=======
 	/* tempSettingMin */ intToTemp(1),	// +1 deg Celsius
 	/* tempSettingMax */ intToTemp(30),	// +30 deg Celsius
->>>>>>> 8076eb7a
 	
 	// control defines, also in fixed point format (7 int bits, 9 frac bits), so multiplied by 2^9=512
-	/* Kp	*/ intToTemp(10),	// +5
-	/* Ki	*/ intToTemp(1)/4, // +0.25
-	/* Kd	*/ intToTemp(-3)/2,	// -1.5
-	/* iMaxError */ intToTemp(5)/10,  // 0.5 deg
+	/* Kp	*/ intToTempDiff(10),	// +5
+	/* Ki	*/ intToTempDiff(1)/4, // +0.25
+	/* Kd	*/ intToTempDiff(-3)/2,	// -1.5
+	/* iMaxError */ intToTempDiff(5)/10,  // 0.5 deg
 
 	// Stay Idle when fridge temperature is in this range
-	/* idleRangeHigh */ intToTemp(1),	// +1 deg Celsius
-	/* idleRangeLow */ intToTemp(-1),	// -1 deg Celsius
+	/* idleRangeHigh */ intToTempDiff(1),	// +1 deg Celsius
+	/* idleRangeLow */ intToTempDiff(-1),	// -1 deg Celsius
 
 	// when peak falls between these limits, its good.
-	/* heatingTargetUpper */ intToTemp(3)/10,	// +0.3 deg Celsius
-	/* heatingTargetLower */ intToTemp(-2)/10,	// -0.2 deg Celsius
-	/* coolingTargetUpper */ intToTemp(2)/10,	// +0.2 deg Celsius
-	/* coolingTargetLower */ intToTemp(-3)/10,	// -0.3 deg Celsius
+	/* heatingTargetUpper */ intToTempDiff(3)/10,	// +0.3 deg Celsius
+	/* heatingTargetLower */ intToTempDiff(-2)/10,	// -0.2 deg Celsius
+	/* coolingTargetUpper */ intToTempDiff(2)/10,	// +0.2 deg Celsius
+	/* coolingTargetLower */ intToTempDiff(-3)/10,	// -0.3 deg Celsius
 
 	// maximum history to take into account, in seconds
 	/* maxHeatTimeForEstimate */ 600,
@@ -663,5 +650,5 @@
 	/* lightAsHeater */ 0,
 	/* rotaryHalfSteps */ 0,
 
-	/* pidMax */ intToTemp(10),	// +/- 10 deg Celsius
+	/* pidMax */ intToTempDiff(10),	// +/- 10 deg Celsius
 };