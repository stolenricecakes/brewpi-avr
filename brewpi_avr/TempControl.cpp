--- conflicted
+++ resolved
@@ -580,13 +580,8 @@
 	return cs.fridgeSetting;	
 }
 
-<<<<<<< HEAD
-void TempControl::setBeerTemp(fixed7_9 newTemp){
+void TempControl::setBeerTemp(temperature newTemp){
 	fixed7_9 oldBeerSetting = cs.beerSetting;
-=======
-void TempControl::setBeerTemp(temperature newTemp){
-	int oldBeerSetting = cs.beerSetting;
->>>>>>> 95d8d1e9
 	cs.beerSetting= newTemp;
 	if(abs(oldBeerSetting - newTemp) > 256){ // more than half degree C difference with old setting
 		reset(); // reset controller
@@ -626,17 +621,10 @@
 	/* pidMax */ intToTemp(10),	// +/- 10 deg Celsius
 	
 	// control defines, also in fixed point format (7 int bits, 9 frac bits), so multiplied by 2^9=512
-<<<<<<< HEAD
-	/* Kp	*/ 2560,	// +5
-	/* Ki	*/ 128,		// +0.25
-	/* Kd	*/ -768,	// -1.5
-	/* iMaxError */ 256,  // 0.5 deg
-=======
-	/* Kp	*/ intToTemp(10),	// +10
-	/* Ki	*/ intToTemp(4)/10,		// +0.4
-	/* Kd	*/ intToTemp(-2),	// -2
+	/* Kp	*/ intToTemp(10),	// +5
+	/* Ki	*/ intToTemp(1)/4, // +0.25
+	/* Kd	*/ intToTemp(-3)/2,	// -1.5
 	/* iMaxError */ intToTemp(5)/10,  // 0.5 deg
->>>>>>> 95d8d1e9
 
 	// Stay Idle when fridge temperature is in this range
 	/* idleRangeHigh */ intToTemp(1),	// +1 deg Celsius
