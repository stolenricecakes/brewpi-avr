/*
 * simulator.h
 *
 * Created: 02/04/2013 18:01:55
 *  Author: mat
 */ 
#pragma once

#include "brewpi_avr.h"
#include "ExternalTempSensor.h"

/**
 * Thermal mass of air per unit volume, per degree.
 */
#define VOL_HC_AIR 0.00121			// J/cm^3/K

/**
 * Thermal mass of air, per unit mass, per degree.
 */
#define MASS_HC_AIR 1.012           // J/g/K

/**
 * Thermal mass of water, per unit mass, per degree.
 */
#define MASS_HC_WATER 4.18          // J/g/K

#include "limits.h"
#include "TempControl.h"

/**
 * Round a value to the nearest multiple of a quantity.
 */
inline double quantize(double value, double quantity) {
	return int((value+(quantity/2.0))/quantity)*quantity;
}

/**
 * Represents a heat potential as temperature x thermal mass per degree.
 */
struct HeatPotential
{
	double temp;
	double capacity;
	
	HeatPotential(double t1, double t2)	 {
		temp = t1; 
		capacity = t2;
	}			
};

/**
 * Some pointer types to make casting nicer.
 */
typedef ValueActuator*	PValueActuator;
typedef ValueSensor<bool>*	PValueSensor;

class Simulator
{
public:	
	Simulator(
				unsigned long _time=0, 
				unsigned int _fridgeVolume=400, double _fridgeTemp = 20.0, 
				double _beerSG=1.060, 
				double _beerTemp=22.0, double _beerVolume=20.0, 
				double _minRoomTemp = 13.0, double _maxRoomTemp = 18.0, 				
				double _heatPower = 25.0, double _coolPower = 50.0, 
				double _quantizeTempOutput=0.0625,
				double _coefficientChamberRoom = 1.67, double _coefficientChamberBeer = 3,
				double _sensorNoise = 0.0
	)
		: time(_time), fridgeVolume(_fridgeVolume), beerDensity(_beerSG), beerTemp(_beerTemp),
		beerVolume(_beerVolume), minRoomTemp(_minRoomTemp), maxRoomTemp(_maxRoomTemp), fridgeTemp(_fridgeTemp),
		heatPower(_heatPower), coolPower(_coolPower), quantizeTempOutput(_quantizeTempOutput),
		Ke(_coefficientChamberRoom), Kb(_coefficientChamberBeer), sensorNoise(_sensorNoise)
		{
			setBeerVolume(beerVolume);
			setFridgeVolume(fridgeVolume);
			updateSensors();
			time = 0;
			fermentPowerMax = 5;    // todo - rather max power, parameter should be ferment time, and compute power from moles of sugar
			heating = false;
			cooling = false;
			doorOpen = false;
		}

	struct TempPair
	{
		double t1;
		double t2;
	};

	void step() {
		// in the simulator, we assume that ValueActuator instances are used for the actuators.
		heating = PValueActuator(tempControl.heater)->isActive();
		cooling = PValueActuator(tempControl.cooler)->isActive();		 
		doorOpen = PValueSensor(tempControl.door)->sense();
#if 1	// with no serial and no calculation here we get 1500-2000x speedup
		// with this code enabled, around 1300x speedup
		// with serial, drops to 300x speedup
		double fermDiff = beerFerment();
		double heatingDiff = chamberHeating();
		double coolingDiff = chamberCooling();
		double doorDiff = doorLosses();

		double newBeerTemp = beerTemp + fermDiff;
		double newFridgeTemp = fridgeTemp + heatingDiff + coolingDiff + doorDiff;

		TempPair beerTx;
		TempPair roomTx;
		double currentRoomTemp = roomTemp();
		chamberBeerTransfer(fridgeTemp, beerTemp, beerTx);
		chamberRoomTransfer(fridgeTemp, currentRoomTemp, roomTx);

		newFridgeTemp += beerTx.t1 + roomTx.t1;		// transfer from beer and environment
		newBeerTemp += beerTx.t2;

		fridgeTemp = newFridgeTemp;
		beerTemp = newBeerTemp;
#endif		
		time += 1;
		
		updateSensors();
	}
	
	/**
	 * Set the beer temperature.
	 */
	void setBeerTemp(double beerTemp) {
		this->beerTemp = beerTemp;
	}
	
	double getBeerTemp() { return beerTemp; }

	double getBeerVolume() { return beerVolume; }
	
	void setMinRoomTemp(double minRoomTemp) { this->minRoomTemp = minRoomTemp; }
	double getMinRoomTemp() { return minRoomTemp; }
	void setMaxRoomTemp(double maxRoomTemp) { this->maxRoomTemp = maxRoomTemp; }
	double getMaxRoomTemp() { return maxRoomTemp; }
		
	void setFridgeTemp(double fridgeTemp) { this->fridgeTemp = fridgeTemp; }
	double getFridgeTemp() { return fridgeTemp; }
	void setHeatPower(int heatPowerInWatts) { this->heatPower = heatPowerInWatts; }
	int getHeatPower() { return this->heatPower; }
	void setCoolPower(int coolPowerInWatts) { this->coolPower = coolPowerInWatts; }
	int getCoolPower() { return this->coolPower; }
	
	double getQuantizeTemperatures() { return this->quantizeTempOutput; }
	void setQuantizeTemperatures(double interval) { this->quantizeTempOutput = interval; }
	
	double getRoomCoefficient() { return Ke; }
	double getBeerCoefficient() { return Kb; }
	void setRoomCoefficient(double e) { Ke = e; };
	void setBeerCoefficient(double e) { Kb = e; };
		
	void setFermentMaxPowerOutput(double max) { this->fermentPowerMax = max; }
	double getFermentMaxPowerOutput() { return fermentPowerMax; }

	void setFridgeVolume(unsigned int volumeInLiters)
	{
		fridgeVolume = volumeInLiters;
		fridgeHeatCapacity = fridgeVolume * 1000 * VOL_HC_AIR; // Heat capacity potential in J of the fridge per deg C.
		// assume a fridge made of steel with about 5kg of steel in the cabinet. Just a rough guess to provide some increased thermal mass.
		fridgeHeatCapacity += 2 /*kg*/ * 0.5 /* SHC steel */ * 1000 /* kJ -> J */;
	}

	double getFridgeVolume() { return fridgeVolume; }

	void setBeerDensity(double beerDensitySG) {
		this->beerDensity = beerDensitySG;
		updateBeerCapacity();
	}
	
	double getBeerDensity() { return beerDensity; }

	void setBeerVolume(double volumeInLiters)
	{
		beerVolume = volumeInLiters;
		updateBeerCapacity();
	}
	
	bool doorState() { return doorOpen; }

	void setConnected(TempSensor* sensor, bool connected) 
	{	
		ExternalTempSensor& externalSensor = (ExternalTempSensor&)sensor->sensor();
		externalSensor.setConnected(connected);
	}
	
	bool getConnected(TempSensor* sensor) {
		ExternalTempSensor& externalSensor = (ExternalTempSensor&)sensor->sensor();
		return externalSensor.isConnected();		
	}

	void setSwitch(Sensor<bool>* sensor, bool newSetting) {
		PValueSensor externalSensor = PValueSensor(sensor);
		externalSensor->setValue(newSetting);
	}
	
	void setSensorNoise(double noise) {
		this->sensorNoise = noise;
	}
	double getSensorNoise() {
		return sensorNoise;
	}

	double roomTemp()
	{
		if (minRoomTemp==maxRoomTemp)
			return minRoomTemp;
		
<<<<<<< HEAD
		unsigned long secondsInADay = 60*60*24L;
=======
		unsigned long secondsInADay = 60*60*24UL;
>>>>>>> 77466276
		double p = (double(time%secondsInADay)/double(secondsInADay))*(TWO_PI);
		double s = sin(p);
		double mid = (minRoomTemp+maxRoomTemp)/2;
		double half = mid-minRoomTemp;
		double r = mid + s*half;
		return r;
	}

private:	

	void updateSensors()
	{
		// add noise to the simulated temperature
		setTemp(tempControl.beerSensor, beerTemp+noise());
		setTemp(tempControl.fridgeSensor, fridgeTemp+noise());
	}

	void setTemp(TempSensor* sensor, double temp)
	{
		ExternalTempSensor& s = (ExternalTempSensor&)(sensor->sensor());
		fixed7_9 fixedTemp = temp*512>=INT_MAX ? INT_MAX : temp*512<=INT_MIN ? INT_MIN : temp*512L;
		s.setValue(fixedTemp);
	}
	
	double noise() {
		return sensorNoise==0.0 ? 0.0 : random(sensorNoise*1000.0)/1000.0;
	}


	void chamberBeerTransfer(double fridgeTemp, double beerTemp, TempPair& result)
	{		
		heatTransfer(HeatPotential(fridgeTemp, fridgeHeatCapacity), HeatPotential(beerTemp, beerHeatCapacity),
			Kb, result);
	}	

	void chamberRoomTransfer(double fridgeTemp, double roomTemp, TempPair& result)
	{
		heatTransfer(HeatPotential(fridgeTemp, fridgeHeatCapacity),
			HeatPotential(roomTemp, fridgeHeatCapacity), Ke, result);
	}

	/* Compute the heat transferred between two heat energy potentials. Returns the temperature change
			of each potential. */
	void heatTransfer(const HeatPotential& p1, const HeatPotential& p2, double k, TempPair& result)
	{
		double e1 = (p2.temp-p1.temp)*k;		// the energy transferred - from p2 to p1	
		result.t1 = e1/p1.capacity;				// change in temperature for the increase in energy
		result.t2 = -e1/p2.capacity;
	}

	double chamberHeating()
	{
		return heating ? (heatPower / fridgeHeatCapacity) : 0.0;
	}

	double chamberCooling()
	{
		return cooling ? -(coolPower / fridgeHeatCapacity) : 0.0;
	}
	
	double hours() { return time/3600.0; }

	double beerFerment() {
		double days = hours()/24.0;
		double scale = 0;
		if (days>5) 
			scale = 0;
		else if (days>2)
			scale = 1.0-((days-3)/3);
		else if (days>1)
			scale = 1.0;
		double power = scale*fermentPowerMax;
		return power / beerHeatCapacity;
	}

	double outputBeerTemp() {
		return outputTemp(beerTemp);
	}				

	double outputFridgeTemp() {
		return outputTemp(fridgeTemp);
	}

	double outputTemp(double temp) {
		return quantize(temp, quantizeTempOutput);
	}		

	double doorLosses(){
		return 0.0;
	}		
		
	void updateBeerCapacity()
	{
		beerHeatCapacity = beerVolume * beerDensity * 1000 * MASS_HC_WATER;             // Heat capacity potential in J of the beer per deg C.		
	}		

	
	unsigned long time;               // time since start of simulation in seconds
	int fridgeVolume;     // liters
	double beerDensity;    // SG
	double beerTemp;          // C
	double beerVolume;        // liters
	double minRoomTemp;       // C - 
	double maxRoomTemp;			
	double fridgeTemp;		  //
	unsigned int heatPower;         // W
	unsigned int coolPower;        // W
	double quantizeTempOutput;
	double Ke;              // W / K - thermal conductivity compartment <> environment
	double Kb;   // just a guess               // W / K  - thermal conductivity compartment <> beer
	double sensorNoise;          // how many quantization units of noise is generated
	
	/**
	 * When true, the heater is active.
	 */
	bool heating;
	/**
	 * When true, the cooler is active.
	 */
	bool cooling;
	
	/**
	 * When true, the door is open.
	 */
	bool doorOpen;
	
	/**
	 * Thermal mass of the fridge compartment. 
	 */		
	double fridgeHeatCapacity;
	/**
	 * Thermal mass of the beer compartment. 
	 */				
	double beerHeatCapacity;
	
	/**
	 * Maximum power produced by the exothermic fermentation. 
	 * This a bit of a hack - power should be derived from the quantity of sugar and number of yeast cells and 
	 * stipulated fermentation duration (e.g. 3 days, 10 days.)
	 */			
	double fermentPowerMax;		
};



// Work in progress
struct FermentPhases
{
	FermentPhases(double lagPhase=8, double logPhase=12, double activePhase=24, double stationaryPhase=48)
	{
		this->lagPhase = lagPhase;                    // 0 heat output
		this->logPhase = logPhase;                    // 0 -> max heat output, as more cells stop budding and start fermenting
		this->activePhase = activePhase;              // hold at max - yeast fermenting at max rate
		this->stationaryPhase = stationaryPhase;      // max -> 0  - prepare for stationary phase
	}
	
	double lagPhase;
	double logPhase;
	double activePhase;
	double stationaryPhase;
	// todo - better to model this as time to consume all sugars, and compute power output from quantity of sugar.
	
};


extern void setRunFactor(fixed7_9 factor);
extern Simulator simulator;
<|MERGE_RESOLUTION|>--- conflicted
+++ resolved
@@ -209,11 +209,7 @@
 		if (minRoomTemp==maxRoomTemp)
 			return minRoomTemp;
 		
-<<<<<<< HEAD
-		unsigned long secondsInADay = 60*60*24L;
-=======
 		unsigned long secondsInADay = 60*60*24UL;
->>>>>>> 77466276
 		double p = (double(time%secondsInADay)/double(secondsInADay))*(TWO_PI);
 		double s = sin(p);
 		double mid = (minRoomTemp+maxRoomTemp)/2;
