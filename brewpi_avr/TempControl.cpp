/*
 * Copyright 2012 BrewPi/Elco Jacobs.
 *
 * This file is part of BrewPi.
 * 
 * BrewPi is free software: you can redistribute it and/or modify
 * it under the terms of the GNU General Public License as published by
 * the Free Software Foundation, either version 3 of the License, or
 * (at your option) any later version.
 * 
 * BrewPi is distributed in the hope that it will be useful,
 * but WITHOUT ANY WARRANTY; without even the implied warranty of
 * MERCHANTABILITY or FITNESS FOR A PARTICULAR PURPOSE.  See the
 * GNU General Public License for more details.
 * 
 * You should have received a copy of the GNU General Public License
 * along with BrewPi.  If not, see <http://www.gnu.org/licenses/>.
 */

#include "Brewpi.h"

#include "Pins.h"
#include <avr/eeprom.h>
#include <avr/pgmspace.h>
#include <limits.h>

#include "TemperatureFormats.h"
#include "TempControl.h"
#include "PiLink.h"
#include "TempSensor.h"
#include "Ticks.h"
#include "TempSensorMock.h"
#include "EepromManager.h"
#include "TempSensorDisconnected.h"
#include "RotaryEncoder.h"

TempControl tempControl;

#if TEMP_CONTROL_STATIC

extern ValueSensor<bool> defaultSensor;
extern ValueActuator defaultActuator;
extern DisconnectedTempSensor defaultTempSensor;

// These sensors are switched out to implement multi-chamber.
TempSensor* TempControl::beerSensor;
TempSensor* TempControl::fridgeSensor;
BasicTempSensor* TempControl::ambientSensor = &defaultTempSensor;


Actuator* TempControl::heater = &defaultActuator;
Actuator* TempControl::cooler = &defaultActuator;
Actuator* TempControl::light = &defaultActuator;
Actuator* TempControl::fan = &defaultActuator;

ValueActuator cameraLightState;		
AutoOffActuator TempControl::cameraLight(600, &cameraLightState);	// timeout 10 min
Sensor<bool>* TempControl::door = &defaultSensor;
	
// Control parameters
ControlConstants TempControl::cc;
ControlSettings TempControl::cs;
ControlVariables TempControl::cv;
	
	// State variables
uint8_t TempControl::state;
bool TempControl::doPosPeakDetect;
bool TempControl::doNegPeakDetect;
	
	// keep track of beer setting stored in EEPROM
fixed7_9 TempControl::storedBeerSetting;
	
	// Timers
unsigned int TempControl::lastIdleTime;
unsigned int TempControl::lastHeatTime;
unsigned int TempControl::lastCoolTime;
#endif

void TempControl::init(void){
	state=STARTUP;		
	cs.mode = MODE_OFF;
	
	if (tempControl.beerSensor==NULL)
		tempControl.beerSensor = new TempSensor(TEMP_SENSOR_TYPE_BEER, &defaultTempSensor);
	if (tempControl.fridgeSensor==NULL)
		tempControl.fridgeSensor = new TempSensor(TEMP_SENSOR_TYPE_FRIDGE, &defaultTempSensor);
		
	beerSensor->init();
	fridgeSensor->init();
	updateTemperatures();
	reset();
}

void TempControl::reset(void){
	doPosPeakDetect=false;
	doNegPeakDetect=false;
}

void TempControl::updateTemperatures(void){
	beerSensor->update();
	if(!beerSensor->isConnected() && (cs.mode == MODE_BEER_CONSTANT || cs.mode == MODE_FRIDGE_CONSTANT)){
		beerSensor->init(); // try to restart the sensor when controlling beer temperature
	}
	fridgeSensor->update();
	if(!fridgeSensor->isConnected()){
		fridgeSensor->init(); // always try to restart the fridge sensor
	}
}


fixed7_9 multiplyFixeda7_9b23_9(fixed7_9 a, fixed23_9 b)
{
	return constrainTemp16(((fixed23_9) a * b)>>9);
}

fixed7_9 multiplyFixed7_9(fixed7_9 a, fixed7_9 b) 
{	
	return constrainTemp16(((fixed23_9) a * (fixed23_9) b)>>9);	
}


void TempControl::updatePID(void){
	static unsigned char integralUpdateCounter = 0;
	if(cs.mode == MODE_BEER_CONSTANT || cs.mode == MODE_BEER_PROFILE){
		if(cs.beerSetting == INT_MIN){
			// beer setting is not updated yet
			// set fridge to unknown too
			cs.fridgeSetting = INT_MIN;
			return;
		}
		
		// fridge setting is calculated with PID algorithm. Beer temperature error is input to PID
		cv.beerDiff =  cs.beerSetting - beerSensor->readSlowFiltered();
		cv.beerSlope = beerSensor->readSlope();
		fixed7_9 fridgeFastFiltered = fridgeSensor->readFastFiltered();
			
		if(integralUpdateCounter++ == 60){
			integralUpdateCounter = 0;
			
			fixed7_9 integratorUpdate = cv.beerDiff;
			if(abs(integratorUpdate) < cc.iMaxError){
				//difference is smaller than iMaxError, check 4 conditions to see if integrator should be active
				bool updateSign = (integratorUpdate > 0); // 1 = positive, 0 = negative
				bool integratorSign = (cv.diffIntegral > 0);		
				
				// Actuator is not saturated. Update integrator
				if(updateSign == integratorSign){
					// beerDiff and integrator have same sign. Integrator would be increased.
					
					// set update to zero when timeSinceIdle > 30 min. Actuator is probably saturated
					integratorUpdate = (timeSinceIdle() > 1800u) ? 0 : integratorUpdate;
					
					// If actuator is already at max increasing actuator will only cause integrator windup.
					integratorUpdate = (cs.fridgeSetting == cc.tempSettingMax) ? 0 : integratorUpdate;
					integratorUpdate = (cs.fridgeSetting == cc.tempSettingMin) ? 0 : integratorUpdate;										
					
					// cooling and fridge temp is more than 2 degrees from setting, actuator is saturated.
					integratorUpdate = (!updateSign && (fridgeFastFiltered > (cs.fridgeSetting +1024))) ? 0 : integratorUpdate;
					
					// heating and fridge temp is more than 2 degrees from setting, actuator is saturated.
					integratorUpdate = (updateSign && (fridgeFastFiltered < (cs.fridgeSetting -1024))) ? 0 : integratorUpdate;
									
				}
				else{
					// integrator action is decreased. Decrease faster than increase.
					integratorUpdate = integratorUpdate*4;
				}
				
			}
			else{
				// decrease integral by 1/8 when not close to end value to prevent integrator windup
				integratorUpdate = -(cv.diffIntegral >> 3);		
			}
			cv.diffIntegral = cv.diffIntegral + integratorUpdate;
		}			
		
		// calculate PID parts. Use fixed23_9 to prevent overflow
		cv.p = multiplyFixed7_9(cc.Kp, cv.beerDiff);
		cv.i = multiplyFixeda7_9b23_9(cc.Ki, cv.diffIntegral);
		cv.d = multiplyFixed7_9(cc.Kd, cv.beerSlope);
		fixed23_9 newFridgeSetting = cs.beerSetting;
		newFridgeSetting += cv.p;
		newFridgeSetting += cv.i;
		newFridgeSetting += cv.d;		
		cs.fridgeSetting = constrain(constrainTemp16(newFridgeSetting), cc.tempSettingMin, cc.tempSettingMax);
	}
	else{
		// FridgeTemperature is set manually, use INT_MIN to indicate
		cs.beerSetting = INT_MIN;
	}
}

void TempControl::updateState(void){
	//update state
	if(door->sense()){
		if(state!=DOOR_OPEN){
			// todo - use place holder annotation strings, and replace with full message in the python script. 
			piLink.printFridgeAnnotation(PSTR("Fridge door opened"));
		}
		state=DOOR_OPEN;
		return;
	}
	if(cs.mode == MODE_OFF){
		state = STATE_OFF;
		return;
	}
	if(cs.fridgeSetting == INT_MIN){
		// Do nothing when fridge setting is undefined
		state = IDLE;
		return;
	}
	
	if(!fridgeSensor->isConnected() || (!beerSensor->isConnected() && (cs.mode == MODE_BEER_CONSTANT || cs.mode == MODE_BEER_PROFILE))){
		state = IDLE; // stay idle when one of the sensors is disconnected
		return;
	}

	uint16_t sinceIdle = timeSinceIdle();
	uint16_t sinceCooling = timeSinceCooling();
	uint16_t sinceHeating = timeSinceHeating();
	fixed7_9 fridgeFast = fridgeSensor->readFastFiltered();
	fixed7_9 beerFast = beerSensor->readFastFiltered();
	ticks_seconds_t secs = ticks.seconds();
	switch(state)
	{
		case STARTUP:
		case IDLE:
		case STATE_OFF:
		{
			lastIdleTime=secs;
			if(doNegPeakDetect == true || doPosPeakDetect == true){
				// Wait for peaks before starting to heat or cool again
					return;
			}		  
			if(fridgeFast > (cs.fridgeSetting+cc.idleRangeHigh) ){ // fridge temperature is too high
				if(cs.mode==MODE_FRIDGE_CONSTANT){
					if((sinceCooling > MIN_COOL_OFF_TIME_FRIDGE_CONSTANT && sinceHeating > MIN_SWITCH_TIME) || state == STARTUP){
						state=COOLING;
					}
					return;
				}
				else{
					if(beerFast<cs.beerSetting){ // only start cooling when beer is too warm
							return; // beer is already colder than setting, stay in IDLE.
					}
					if((sinceCooling > MIN_COOL_OFF_TIME && sinceHeating > MIN_SWITCH_TIME) || state == STARTUP){
						state=COOLING;
					}
					return;
				}
			}
			else if(fridgeFast < (cs.fridgeSetting+cc.idleRangeLow)){ // fridge temperature is too low
				if(beerFast > cs.beerSetting){ // only start heating when beer is too cold
					return; // beer is already warmer than setting, stay in IDLE
				}
				if((sinceCooling > MIN_SWITCH_TIME && sinceHeating > MIN_HEAT_OFF_TIME) || state == STARTUP){
					state=HEATING;
					return;
				}			
			}
		}			
		break; 
		case COOLING:
		{
			doNegPeakDetect=true;
			lastCoolTime = secs;
			updateEstimatedPeak(cc.maxCoolTimeForEstimate, cs.coolEstimator, sinceIdle);
			if(cv.estimatedPeak <= cs.fridgeSetting){
				if(sinceIdle > MIN_COOL_ON_TIME){
					cv.negPeakEstimate = cv.estimatedPeak; // remember estimated peak when I switch to IDLE, to adjust estimator later
					state=IDLE;
				}					
			}
		}		
		break;
		case HEATING:
		{
			doPosPeakDetect=true;
			lastHeatTime=secs;
			updateEstimatedPeak(cc.maxHeatTimeForEstimate, cs.heatEstimator, sinceIdle);
			if(cv.estimatedPeak >= cs.fridgeSetting){
				if(sinceIdle > MIN_HEAT_ON_TIME){
					cv.posPeakEstimate=cv.estimatedPeak; // remember estimated peak when I switch to IDLE, to adjust estimator later
					state=IDLE;
				}
			}
		}
		break;
		case DOOR_OPEN:
		{
			if(!door->sense()){ 
				piLink.printFridgeAnnotation(PSTR("Fridge door closed"));
				state=IDLE;
			}
		}
		break;
	}			
}

void TempControl::updateEstimatedPeak(uint16_t time, fixed7_9 estimator, uint16_t sinceIdle)
{
	uint16_t activeTime = min(time, sinceIdle); // heat time in seconds
	fixed7_9 estimatedOvershoot = ((fixed23_9) estimator * activeTime)/3600; // overshoot estimator is in overshoot per hour
	cv.estimatedPeak = fridgeSensor->readFastFiltered() + estimatedOvershoot;		
}

void TempControl::updateOutputs(void) {
	if (cs.mode==MODE_TEST)
		return;
		
	cameraLight.update();
	cooler->setActive(state==COOLING);		
	heater->setActive(!cc.lightAsHeater && state==HEATING);	
	light->setActive(state==DOOR_OPEN || (cc.lightAsHeater && state==HEATING) || cameraLightState.isActive());	
	fan->setActive(state==HEATING || state==COOLING);
}


void TempControl::detectPeaks(void){  
	//detect peaks in fridge temperature to tune overshoot estimators
	if(doPosPeakDetect && state!=HEATING){
		bool detected = false;
		fixed7_9 posPeak = fridgeSensor->detectPosPeak();
		fixed7_9 error = posPeak-cv.posPeakEstimate;
		if(posPeak != INT_MIN){
			// positive peak detected
			if(error > cc.heatingTargetUpper){ // positive error, peak was higher than estimate
				// estimated overshoot was too low, so adjust overshoot estimator
				increaseEstimator(&(cs.heatEstimator), error);
			}
			if(error < cc.heatingTargetLower){ // negative error, peak was lower than estimate
				// estimated overshoot was too high, so adjust overshoot estimator
				decreaseEstimator(&(cs.heatEstimator), error);
			}
			ESTIMATOR_MSG("Positive peak detected.");
			detected = true;
		}
		else if(timeSinceHeating() + 10 > HEAT_PEAK_DETECT_TIME && 
				fridgeSensor->readFastFiltered() < (cv.posPeakEstimate+cc.heatingTargetLower)){
			// Idle period almost reaches maximum allowed time for peak detection
			// This is the heat, then drift up too slow (but in the right direction).
			// estimator is too high
			posPeak=fridgeSensor->readFastFiltered();
			decreaseEstimator(&(cs.heatEstimator), error);			
			ESTIMATOR_MSG("Drifting up after heating too short.");
			detected = true;
		}
		if(detected){
			#if BREWPI_ESTIMATOR_MESSAGES 
			char tempString1[9]; char tempString2[9]; char tempString3[9];
			ESTIMATOR_MSG("Peak: %s Estimated: %s. New estimator: %s",
				tempToString(tempString1, posPeak, 3, 9),
				tempToString(tempString2, cv.posPeakEstimate, 3, 9),
				fixedPointToString(tempString3, cs.heatEstimator, 3, 9));
			#endif
			doPosPeakDetect=false;
			cv.posPeak = posPeak;
		}
		if(timeSinceHeating() > HEAT_PEAK_DETECT_TIME){
			doPosPeakDetect = false;
		}
	}			
	if(doNegPeakDetect && state!=COOLING){
		bool detected = false;
		fixed7_9 negPeak = fridgeSensor->detectNegPeak();
		fixed7_9 error = negPeak-cv.negPeakEstimate;
		if(negPeak != INT_MIN){
			// negative peak detected
			if(error < cc.coolingTargetLower){ // negative error, overshoot was higher than estimate
				// estimated overshoot was too low, so adjust overshoot estimator
				increaseEstimator(&(cs.coolEstimator), error);
			}
			if(error > cc.coolingTargetUpper){ // positive error, overshoot was lower than estimate
				// estimated overshoot was too high, so adjust overshoot estimator
				decreaseEstimator(&(cs.coolEstimator), error);
			}
			ESTIMATOR_MSG("Negative peak detected.");
			detected = true;
		}
		else if(timeSinceCooling() + 10 > COOL_PEAK_DETECT_TIME && 
				fridgeSensor->readFastFiltered() > (cv.negPeakEstimate+cc.coolingTargetUpper)){
			// Idle period almost reaches maximum allowed time for peak detection
			// This is the cooling, then drift down too slow (but in the right direction).
			// estimator is too high
			decreaseEstimator(&(cs.coolEstimator), error);
			ESTIMATOR_MSG("Drifting down after cooling too short.");
			detected = true;
		}
		if(detected){
			#if BREWPI_ESTIMATOR_MESSAGES
			char tempString1[9]; char tempString2[9]; char tempString3[9];
			ESTIMATOR_MSG("Peak: %s. Estimated: %s. New estimator: %s",
				tempToString(tempString1, negPeak, 3, 9),
				tempToString(tempString2, cv.negPeakEstimate, 3, 9),
				fixedPointToString(tempString3, cs.coolEstimator, 3, 9));
			#endif				
			doNegPeakDetect=false;
			cv.negPeak = negPeak;
		}
		if(timeSinceCooling() > COOL_PEAK_DETECT_TIME){
			doNegPeakDetect = false;
		}			
	}		
}

// Increase estimator at least 20%, max 50%s
void TempControl::increaseEstimator(fixed7_9 * estimator, fixed7_9 error){
	fixed23_9 factor = 614 + constrainTemp(abs(error)>>5, 0, 154); // 1.2 + 3.1% of error, limit between 1.2 and 1.5
	fixed23_9 newEstimator = (fixed23_9) *estimator * factor;
	byte max = byte((INT_MAX*512L)>>24);
	byte upper = byte(newEstimator>>24);
	*estimator = upper>max ? INT_MAX : newEstimator>>8; // shift back to normal precision	
	eepromManager.storeTempSettings();
}

// Decrease estimator at least 16.7% (1/1.2), max 33.3% (1/1.5)
void TempControl::decreaseEstimator(fixed7_9 * estimator, fixed7_9 error){
	fixed23_9 factor = 426 - constrainTemp(abs(error)>>5, 0, 85); // 0.833 - 3.1% of error, limit between 0.667 and 0.833
	fixed23_9 newEstimator = (fixed23_9) *estimator * factor;
	*estimator = newEstimator>>8; // shift back to normal precision
	eepromManager.storeTempSettings();
}

uint16_t TempControl::timeSinceCooling(void){
	return ticks.timeSince(lastCoolTime);
}

uint16_t TempControl::timeSinceHeating(void){
	return ticks.timeSince(lastHeatTime);
}

uint16_t TempControl::timeSinceIdle(void){
	return ticks.timeSince(lastIdleTime);
}

void TempControl::loadDefaultSettings(){
#if BREWPI_EMULATE
	setMode(MODE_BEER_CONSTANT);
#else	
	setMode(MODE_OFF);
#endif	
	cs.beerSetting = 20<<9;;
	cs.fridgeSetting = 20<<9;
	cs.heatEstimator = 102; // 0.2*2^9
	cs.coolEstimator=5<<9;
}

void TempControl::storeConstants(eptr_t offset){	
	eepromAccess.writeBlock(offset, (void *) &cc, sizeof(ControlConstants));	
}

void TempControl::loadConstants(eptr_t offset){
	eepromAccess.readBlock((void *) &cc, offset, sizeof(ControlConstants));
	constantsChanged();	
}

// write new settings to EEPROM to be able to reload them after a reset
// The update functions only write to EEPROM if the value has changed
void TempControl::storeSettings(eptr_t offset){
	eepromAccess.writeBlock(offset, (void *) &cs, sizeof(ControlSettings));
	storedBeerSetting = cs.beerSetting;		
}

void TempControl::loadSettings(eptr_t offset){
	eepromAccess.readBlock((void *) &cs, offset, sizeof(ControlSettings));	
<<<<<<< HEAD
	logDeveloper("loaded I settings, mode=%c", mode);
	setMode(cs.mode, true);		// force the mode update
=======
	uint8_t mode = cs.mode;
	cs.mode = STARTUP;
	logDeveloper("loaded settings, mode=%c", mode);
	setMode(mode); // force the mode update
>>>>>>> ac0fec6f
}


void TempControl::loadDefaultConstants(void){
	cc.tempFormat = 'C';
	// maximum history to take into account, in seconds
	cc.maxHeatTimeForEstimate = 600;
	cc.maxCoolTimeForEstimate = 1200;

	// Limits of fridge temperature setting
	cc.tempSettingMax = 30*512;	// +30 deg Celsius
	cc.tempSettingMin = 1*512;	// +1 deg Celsius

	// control defines, also in fixed point format (7 int bits, 9 frac bits), so multiplied by 2^9=512
	cc.Kp	= 10240;	// +20
	cc.Ki		= 307;		// +0.6
	cc.Kd	= -1536;	// -3
	cc.iMaxError = 256;  // 0.5 deg

	// Stay Idle when temperature is in this range
	cc.idleRangeHigh = 512;	// +1 deg Celsius
	cc.idleRangeLow = -512;	// -1 deg Celsius

	// when peak falls between these limits, its good.
	cc.heatingTargetUpper = 154;	// +0.3 deg Celsius
	cc.heatingTargetLower = -102;	// -0.2 deg Celsius
	cc.coolingTargetUpper = 102;	// +0.2 deg Celsius
	cc.coolingTargetLower = -154;	// -0.3 deg Celsius

	cc.lightAsHeater = 0;
	cc.rotaryHalfSteps = 0;
	
	// Set filter coefficients. This is the b value. See FilterFixed.h for delay times.
	// The delay time is 3.33 * 2^b * number of cascades
	cc.fridgeFastFilter = 1u;
	cc.fridgeSlowFilter = 4u;
	cc.fridgeSlopeFilter = 3u;
	cc.beerFastFilter = 3u;
	cc.beerSlowFilter = 5u;
	cc.beerSlopeFilter = 4u;
	
	cc.lightAsHeater = 0;
	constantsChanged();
}

void TempControl::constantsChanged()
{
	fridgeSensor->setFastFilterCoefficients(cc.fridgeFastFilter);
	fridgeSensor->setSlowFilterCoefficients(cc.fridgeSlowFilter);
	fridgeSensor->setSlopeFilterCoefficients(cc.fridgeSlopeFilter);
	beerSensor->setFastFilterCoefficients(cc.beerFastFilter);
	beerSensor->setSlowFilterCoefficients(cc.beerSlowFilter);
	beerSensor->setSlopeFilterCoefficients(cc.beerSlopeFilter);		
}

void TempControl::setMode(char newMode, bool force){
	logDeveloper("TempControl::setMode from %c to %c", cs.mode, newMode);
<<<<<<< HEAD
	
	if(newMode != cs.mode){
		if (state!=STARTUP) 
			state = IDLE;
		force = true;
	}
	if (force) {
		cs.mode = newMode;
		if(newMode==MODE_BEER_PROFILE || newMode == MODE_OFF){
			// set temperatures to undefined until temperatures have been received from RPi
			cs.beerSetting = INT_MIN;
			cs.fridgeSetting = INT_MIN;
		}
		eepromManager.storeTempSettings();
	}
=======
	if(newMode != cs.mode && cs.mode != STARTUP){
		state = IDLE;
	}
	cs.mode = newMode;	
	if(newMode==MODE_BEER_PROFILE || newMode == MODE_OFF){
		// set temperatures to undefined until temperatures have been received from RPi
		cs.beerSetting = INT_MIN;
		cs.fridgeSetting = INT_MIN;
	}
	eepromManager.storeTempSettings();
>>>>>>> ac0fec6f
}

fixed7_9 TempControl::getBeerTemp(void){
	if(beerSensor->isConnected()){
		return beerSensor->readFastFiltered();	
	}
	else{
		return INT_MIN;
	}
}

fixed7_9 TempControl::getBeerSetting(void){
	return cs.beerSetting;	
}

fixed7_9 TempControl::getFridgeTemp(void){
	if(fridgeSensor->isConnected()){
		return fridgeSensor->readFastFiltered();		
	}
	else{
		return INT_MIN;
	}
}

fixed7_9 TempControl::getFridgeSetting(void){
	return cs.fridgeSetting;	
}

void TempControl::setBeerTemp(fixed7_9 newTemp){
	int oldBeerSetting = cs.beerSetting;
	cs.beerSetting= newTemp;
	if(abs(oldBeerSetting - newTemp) > 128){ // more than half a degree C difference with old setting
		reset(); // reset controller
	}
	updatePID();
	updateState();
	if(abs(storedBeerSetting - newTemp) > 128){ // more than half a degree C difference with EEPROM
		// Do not store settings every time, because EEPROM has limited number of write cycles.
		// If Raspberry Pi is connected, it will update the settings anyway. This is just a safety feature.
		eepromManager.storeTempSettings();
	}		
}

void TempControl::setFridgeTemp(fixed7_9 newTemp){
	cs.fridgeSetting = newTemp;
	reset(); // reset peak detection and PID
	updatePID();
	updateState();	
}
<|MERGE_RESOLUTION|>--- conflicted
+++ resolved
@@ -239,24 +239,24 @@
 					}
 					return;
 				}
-				else{
-					if(beerFast<cs.beerSetting){ // only start cooling when beer is too warm
-							return; // beer is already colder than setting, stay in IDLE.
-					}
-					if((sinceCooling > MIN_COOL_OFF_TIME && sinceHeating > MIN_SWITCH_TIME) || state == STARTUP){
-						state=COOLING;
-					}
-					return;
+			else{
+				if(beerFast<cs.beerSetting){ // only start cooling when beer is too warm
+						return; // beer is already colder than setting, stay in IDLE.
 				}
+				if((sinceCooling > MIN_COOL_OFF_TIME && sinceHeating > MIN_SWITCH_TIME) || state == STARTUP){
+					state=COOLING;
+				}
+				return;
+			}
 			}
 			else if(fridgeFast < (cs.fridgeSetting+cc.idleRangeLow)){ // fridge temperature is too low
-				if(beerFast > cs.beerSetting){ // only start heating when beer is too cold
+				if(beerFast >cs.beerSetting){ // only start heating when beer is too cold
 					return; // beer is already warmer than setting, stay in IDLE
-				}
+			}
 				if((sinceCooling > MIN_SWITCH_TIME && sinceHeating > MIN_HEAT_OFF_TIME) || state == STARTUP){
 					state=HEATING;
 					return;
-				}			
+		}			
 			}
 		}			
 		break; 
@@ -463,15 +463,8 @@
 
 void TempControl::loadSettings(eptr_t offset){
 	eepromAccess.readBlock((void *) &cs, offset, sizeof(ControlSettings));	
-<<<<<<< HEAD
 	logDeveloper("loaded I settings, mode=%c", mode);
 	setMode(cs.mode, true);		// force the mode update
-=======
-	uint8_t mode = cs.mode;
-	cs.mode = STARTUP;
-	logDeveloper("loaded settings, mode=%c", mode);
-	setMode(mode); // force the mode update
->>>>>>> ac0fec6f
 }
 
 
@@ -529,7 +522,6 @@
 
 void TempControl::setMode(char newMode, bool force){
 	logDeveloper("TempControl::setMode from %c to %c", cs.mode, newMode);
-<<<<<<< HEAD
 	
 	if(newMode != cs.mode){
 		if (state!=STARTUP) 
@@ -545,19 +537,6 @@
 		}
 		eepromManager.storeTempSettings();
 	}
-=======
-	if(newMode != cs.mode && cs.mode != STARTUP){
-		state = IDLE;
-	}
-	cs.mode = newMode;	
-	if(newMode==MODE_BEER_PROFILE || newMode == MODE_OFF){
-		// set temperatures to undefined until temperatures have been received from RPi
-		cs.beerSetting = INT_MIN;
-		cs.fridgeSetting = INT_MIN;
-	}
-	eepromManager.storeTempSettings();
->>>>>>> ac0fec6f
-}
 
 fixed7_9 TempControl::getBeerTemp(void){
 	if(beerSensor->isConnected()){
