/*
 * EepromManager.cpp
 *
 * Created: 23/04/2013 03:15:44
 *  Author: mat
 */ 

#include "brewpi_avr.h"
#include <stddef.h>

#include "EepromManager.h"
#include "TempControl.h"
#include "EepromFormat.h"
#include "PiLink.h"

EepromManager eepromManager;
EepromAccess eepromAccess;

#define pointerOffset(x) offsetof(EepromFormat, x)

EepromManager::EepromManager()
{
	eepromSizeCheck();
}

bool EepromManager::hasSettings()
{
	uint8_t version = eepromAccess.readByte(pointerOffset(version));	
	return (version==EEPROM_FORMAT_VERSION);
}

void EepromManager::zapEeprom()
{
	for (uint16_t offset=0; offset<EepromFormat::MAX_EEPROM_SIZE; offset++)
		eepromAccess.writeByte(offset, 0xFF);		
}


void EepromManager::initializeEeprom()
{
	// fetch the default values
	tempControl.loadDefaultConstants();
	tempControl.loadDefaultSettings();	
	
#if BREWPI_STATIC_CONFIG==BREWPI_SHIELD_REV_A	
	// for revA the eeprom is ready to go once initialized
	DEBUG_MSG(PSTR("EepromManager - setting mode to beer constant"));
	tempControl.setMode(MODE_BEER_CONSTANT);
#elif BREWPI_STATIC_CONFIG==BREWPI_SHIELD_REV_C
<<<<<<< HEAD
	// default value is off - but for revC user will install sensors and may need to test values etc.
=======
	// for revC user will install sensors and may need to test values etc.
	DEBUG_MSG(PSTR("EepromManager - setting mode to test"));
>>>>>>> f5061f3e
	tempControl.setMode(MODE_TEST);
#endif
	
	// write the default constants 
	for (uint8_t c=0; c<EepromFormat::MAX_CHAMBERS; c++) {
		eptr_t pv = pointerOffset(chambers)+(c*sizeof(ChamberBlock)) ;
		tempControl.storeConstants(pv+offsetof(ChamberBlock, chamberSettings.cc));
		pv += offsetof(ChamberBlock, beer)+offsetof(BeerBlock, cs);
		for (uint8_t b=0; b<ChamberBlock::MAX_BEERS; b++) {
//			DEBUG_MSG(PSTR("EepromManager - saving settings for beer %d at %d"), b, (uint16_t)pv);
			tempControl.storeSettings(pv);	
			pv += sizeof(BeerBlock);		// advance to next beer
		}
	}

	// clear the rest of eeprom 	
	for (uint16_t offset=pointerOffset(devices); offset<EepromFormat::MAX_EEPROM_SIZE; offset++)
		eepromAccess.writeByte(offset, 0);	
	
	// set the version flag - so that storeDevice will work
	eepromAccess.writeByte(0, EEPROM_FORMAT_VERSION);
		
	saveDefaultDevices();		
}

uint8_t EepromManager::saveDefaultDevices() 
{
	DeviceConfig config;
	clear((uint8_t*)&config, sizeof(config));
		
#if BREWPI_STATIC_CONFIG==BREWPI_SHIELD_REV_A
	// single-chamber single beer config from original shield
	
	config.chamber = 1;			// all devices are in chamber 1
	config.hw.invert = 1;		// all pin devices inverted
	
	config.deviceHardware = DEVICE_HARDWARE_PIN;
	
	config.deviceFunction = DEVICE_CHAMBER_DOOR;
	config.hw.pinNr = doorPin;
	eepromManager.storeDevice(config, 0);

	config.deviceFunction = DEVICE_CHAMBER_HEAT;
	config.hw.pinNr = heatingPin;
	eepromManager.storeDevice(config, 1);

	config.deviceFunction = DEVICE_CHAMBER_COOL;
	config.hw.pinNr = heatingPin;
	eepromManager.storeDevice(config, 2);
	
	config.deviceHardware = DEVICE_HARDWARE_ONEWIRE_TEMP;
	config.hw.pinNr = fridgeSensorPin;
	config.deviceFunction = DEVICE_CHAMBER_TEMP;
	eepromManager.storeDevice(config, 3);

	config.beer = 1;
	config.hw.pinNr = beerSensorPin;
	config.deviceFunction = DEVICE_BEER_TEMP;
	eepromManager.storeDevice(config, 4);
		
	return 5;
	
#if BREWPI_STATIC_CONFIG==BREWPI_SHIELD_REV_C
	// the only component that's not dynamic is the door
	return 0;	
#endif	

#else
	return 0;
#endif
}

#define arraySize(x) (sizeof(x)/sizeof(x[0]))


bool EepromManager::applySettings()
{	
	if (!hasSettings())
		return false;

	// start from a clean state		
	deviceManager.setupUnconfiguredDevices();
		
	DEBUG_MSG(PSTR("Applying settings"));

	// load the one chamber and one beer for now
	eptr_t pv = pointerOffset(chambers);
	tempControl.loadConstants(pv+offsetof(ChamberBlock, chamberSettings.cc));	
	tempControl.loadSettings(pv+offsetof(ChamberBlock, beer[0].cs));
	
	DEBUG_MSG(PSTR("Applied settings"));
	
	DeviceConfig deviceConfig;
	for (uint8_t index = 0; fetchDevice(deviceConfig, index); index++)
	{	
		if (deviceManager.isDeviceValid(deviceConfig, deviceConfig, index))
			deviceManager.installDevice(deviceConfig);
		else {
			clear((uint8_t*)&deviceConfig, sizeof(deviceConfig));
			eepromManager.storeDevice(deviceConfig, index);
		}			
	}

	return true;
}

void EepromManager::storeTempConstantsAndSettings()
{
	uint8_t chamber = 0;
	eptr_t pv = pointerOffset(chambers);
	pv += sizeof(ChamberBlock)*chamber;
	tempControl.storeConstants(pv+offsetof(ChamberBlock, chamberSettings.cc));
		
	storeTempSettings();
}

void EepromManager::storeTempSettings()
{
	uint8_t chamber = 0;
	eptr_t pv = pointerOffset(chambers);
	pv += sizeof(ChamberBlock)*chamber;
	// for now assume just one beer. 
	tempControl.storeSettings(pv+offsetof(ChamberBlock, beer[0].cs));	
}

bool EepromManager::fetchDevice(DeviceConfig& config, uint8_t deviceIndex)
{
	bool ok = (hasSettings() && deviceIndex<EepromFormat::MAX_DEVICES);
	if (ok)
		eepromAccess.readBlock(&config, pointerOffset(devices)+sizeof(DeviceConfig)*deviceIndex, sizeof(DeviceConfig));
	return ok;
}	

bool EepromManager::storeDevice(const DeviceConfig& config, uint8_t deviceIndex)
{
	bool ok = (hasSettings() && deviceIndex<EepromFormat::MAX_DEVICES);
	if (ok)
		eepromAccess.writeBlock(pointerOffset(devices)+sizeof(DeviceConfig)*deviceIndex, &config, sizeof(DeviceConfig));	
	return ok;
}

void fill(int8_t* p, uint8_t size) {
	while (size-->0) *p++ = -1;
}
void clear(uint8_t* p, uint8_t size) {
	while (size-->0) *p++ = 0;
}<|MERGE_RESOLUTION|>--- conflicted
+++ resolved
@@ -47,12 +47,8 @@
 	DEBUG_MSG(PSTR("EepromManager - setting mode to beer constant"));
 	tempControl.setMode(MODE_BEER_CONSTANT);
 #elif BREWPI_STATIC_CONFIG==BREWPI_SHIELD_REV_C
-<<<<<<< HEAD
-	// default value is off - but for revC user will install sensors and may need to test values etc.
-=======
 	// for revC user will install sensors and may need to test values etc.
 	DEBUG_MSG(PSTR("EepromManager - setting mode to test"));
->>>>>>> f5061f3e
 	tempControl.setMode(MODE_TEST);
 #endif
 	
