--- conflicted
+++ resolved
@@ -24,12 +24,7 @@
 	// print the stationary text on the lcd.
 	DISPLAY_METHOD void printStationaryText(void);
 
-<<<<<<< HEAD
-	// print degree sign + C/F
 	DISPLAY_METHOD void printDegreeUnit(uint8_t x, uint8_t y);
-
-=======
->>>>>>> e220358c
 	// print mode on the right location on the first line, after Mode:
 	DISPLAY_METHOD void printMode(void);
 
@@ -53,12 +48,8 @@
 
 	DISPLAY_METHOD void getLine(uint8_t lineNumber, char * buffer) { lcd.getLine(lineNumber, buffer); }
 
-<<<<<<< HEAD
 	DISPLAY_METHOD void printAt_P(uint8_t x, uint8_t y, const char* text);
 	DISPLAY_METHOD void printAt(uint8_t x, uint8_t y, char* text);
-=======
-	DISPLAY_METHOD void printAt_P(uint8_t x, uint8_t y, const char* text) { lcd.setCursor(x, y); 	lcd.print_P(text); }
->>>>>>> e220358c
 	
 	DISPLAY_METHOD void setBufferOnly(bool bufferOnly) {
 		lcd.setBufferOnly(bufferOnly);
