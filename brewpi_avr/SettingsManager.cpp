﻿/*
 * Copyright 2012 BrewPi/Elco Jacobs.
 *
 * This file is part of BrewPi.
 * 
 * BrewPi is free software: you can redistribute it and/or modify
 * it under the terms of the GNU General Public License as published by
 * the Free Software Foundation, either version 3 of the License, or
 * (at your option) any later v7ersion.
 * 
 * BrewPi is distributed in the hope that it will be useful,
 * but WITHOUT ANY WARRANTY; without even the implied warranty of
 * MERCHANTABILITY or FITNESS FOR A PARTICULAR PURPOSE.  See the
 * GNU General Public License for more details.
 * 
 * You should have received a copy of the GNU General Public License
 * along with BrewPi.  If not, see <http://www.gnu.org/licenses/>.
 */

#include "Brewpi.h"
#include "SettingsManager.h"
#include "TempControl.h"
#include "PiLink.h"
#include "TempSensorExternal.h"

void SettingsManager::loadSettings()
{
	DEBUG_MSG_3(PSTR("loading settings"));


	if (!eepromManager.applySettings())
	{
		tempControl.loadDefaultSettings();
		tempControl.loadDefaultConstants();
		
		deviceManager.setupUnconfiguredDevices();
<<<<<<< HEAD
		piLink.debugMessage(PSTR("EEPROM Settings not available. Starting in safe mode."));
	}		
=======
		DEBUG_MSG_1(PSTR("EEPROM Settings not available. Starting in safe mode."));
	}
#else
>>>>>>> 5ec2f8dc
	
	if (BREWPI_SIMULATE)
	{
		DEBUG_MSG(PSTR("Setting up simulator devices."))
			
		static ExternalTempSensor* ambient = new ExternalTempSensor(true);
		static ExternalTempSensor* beer = new ExternalTempSensor(true);
		static ExternalTempSensor* fridge = new ExternalTempSensor(true);
	
		tempControl.ambientSensor = ambient;
		tempControl.fridgeSensor->setSensor(fridge);
		tempControl.beerSensor->setSensor(beer);		
	}		
	
}

SettingsManager settingsManager;<|MERGE_RESOLUTION|>--- conflicted
+++ resolved
@@ -34,18 +34,12 @@
 		tempControl.loadDefaultConstants();
 		
 		deviceManager.setupUnconfiguredDevices();
-<<<<<<< HEAD
-		piLink.debugMessage(PSTR("EEPROM Settings not available. Starting in safe mode."));
+		DEBUG_MSG_1(PSTR("EEPROM Settings not available. Starting in safe mode."));
 	}		
-=======
-		DEBUG_MSG_1(PSTR("EEPROM Settings not available. Starting in safe mode."));
-	}
-#else
->>>>>>> 5ec2f8dc
 	
 	if (BREWPI_SIMULATE)
 	{
-		DEBUG_MSG(PSTR("Setting up simulator devices."))
+		DEBUG_MSG_2(PSTR("Setting up simulator devices."))
 			
 		static ExternalTempSensor* ambient = new ExternalTempSensor(true);
 		static ExternalTempSensor* beer = new ExternalTempSensor(true);
