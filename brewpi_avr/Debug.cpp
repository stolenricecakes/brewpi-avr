--- conflicted
+++ resolved
@@ -11,18 +11,8 @@
 #include "TemperatureFormats.h"
 #include "JsonKeys.h"
 
-<<<<<<< HEAD
-/*void Logger::logMessage(char type, DEBUG_ID_TYPE errorID){
-	piLink.printResponse('D');
-	piLink.sendJsonPair(JSONKEY_logType, type);
-	piLink.sendJsonPair(JSONKEY_logID, errorID);
-	piLink.sendJsonClose();
-}*/
-
 static const char* PROGMEM LOG_STRING_FORMAT = "\"%s\"";
 
-=======
->>>>>>> 576313ba
 void Logger::logMessageVaArg(char type, DEBUG_ID_TYPE errorID, const char * varTypes, ...){
 	va_list args;
 	piLink.printResponse('D');
@@ -54,7 +44,7 @@
 }
 
 #if BREWPI_DEBUG_INFO
-
+	
 #if !INFO_INLINE_EMPTY
 void logInfo(uint8_t debugId){
 	logger.logMessageVaArg('I', debugId, "");
