/*
 * Copyright 2012 BrewPi/Elco Jacobs.
 *
 * This file is part of BrewPi.
 * 
 * BrewPi is free software: you can redistribute it and/or modify
 * it under the terms of the GNU General Public License as published by
 * the Free Software Foundation, either version 3 of the License, or
 * (at your option) any later version.
 * 
 * BrewPi is distributed in the hope that it will be useful,
 * but WITHOUT ANY WARRANTY; without even the implied warranty of
 * MERCHANTABILITY or FITNESS FOR A PARTICULAR PURPOSE.  See the
 * GNU General Public License for more details.
 * 
 * You should have received a copy of the GNU General Public License
 * along with BrewPi.  If not, see <http://www.gnu.org/licenses/>.
 */

#include <Arduino.h>

#include "pins.h"
#include <avr/eeprom.h>
#include <avr/pgmspace.h>
#include <limits.h>

#include "temperatureFormats.h"
#include "TempControl.h"
#include "PiLink.h"
#include "TempSensor.h"
#include "Ticks.h"
#include "chamber.h"
#include "MockTempSensor.h"


TempControl tempControl;

#if TEMP_CONTROL_STATIC
TempSensor* TempControl::beerSensor;
TempSensor* TempControl::fridgeSensor;

Actuator* TempControl::heater;
Actuator* TempControl::cooler;
Actuator* TempControl::light;
SwitchSensor* TempControl::door;
	
// Control parameters
ControlConstants TempControl::cc;
ControlSettings TempControl::cs;
ControlVariables TempControl::cv;
	
	// State variables
uint8_t TempControl::state;
bool TempControl::doPosPeakDetect;
bool TempControl::doNegPeakDetect;
	
	// keep track of beer setting stored in EEPROM
fixed7_9 TempControl::storedBeerSetting;
	
	// Timers
unsigned int TempControl::lastIdleTime;
unsigned int TempControl::lastHeatTime;
unsigned int TempControl::lastCoolTime;
#endif

void TempControl::init(void){
	state=STARTUP;	
	
	if ((EEPROM_CONTROL_BLOCK_SIZE*CHAMBER_COUNT)>1024) {
		DEBUG_MSG(PSTR("EEPROM space exhausted - required %d bytes"),EEPROM_CONTROL_BLOCK_SIZE*CHAMBER_COUNT+1);
	}
	beerSensor->init();
	fridgeSensor->init();
	updateTemperatures();
	reset();
}

void TempControl::reset(void){
	doPosPeakDetect=false;
	doNegPeakDetect=false;
}

void TempControl::updateTemperatures(void){
	beerSensor->update();
	if(!beerSensor->isConnected() && (cs.mode == MODE_BEER_CONSTANT || cs.mode == MODE_FRIDGE_CONSTANT)){
		beerSensor->init(); // try to restart the sensor when controlling beer temperature
	}
	fridgeSensor->update();
	if(!fridgeSensor->isConnected()){
		fridgeSensor->init(); // always try to restart the fridge sensor
	}
}

void TempControl::updatePID(void){
	static unsigned char integralUpdateCounter = 0;
	if(cs.mode == MODE_BEER_CONSTANT || cs.mode == MODE_BEER_PROFILE){
		if(cs.beerSetting == INT_MIN){
			// beer setting is not updated yet
			// set fridge to unknown too
			cs.fridgeSetting = INT_MIN;
			return;
		}
		
		// fridge setting is calculated with PID algorithm. Beer temperature error is input to PID
		cv.beerDiff =  cs.beerSetting - beerSensor->readSlowFiltered();
		cv.beerSlope = beerSensor->readSlope();
		if(integralUpdateCounter++ == 60){
			integralUpdateCounter = 0;
			if(abs(cv.beerDiff) < cc.iMaxError){
				//difference is smaller than iMaxError, check 4 conditions to see if integrator should be active
				if(timeSinceIdle() > 1800){
					// more than 30 minutes since idle, actuator is probably saturated. Do not increase integrator.
				}			
				else if(cv.beerDiff < 0 && (cs.fridgeSetting +1024) < fridgeSensor->readFastFiltered()){
					// cooling and fridge temp is more than 2 degrees from setting, actuator is saturated.
				}
				else if(cv.beerDiff > 0 && (cs.fridgeSetting -1024) > fridgeSensor->readFastFiltered()){
					// heating and fridge temp is more than 2 degrees from setting, actuator is saturated.
				}					
				else{
					// Actuator is not saturated. Update integrator
					cv.diffIntegral = cv.diffIntegral + cv.beerDiff;
				}
			}
			else{
				// decrease integral by 1/8 when not close to end value to prevent integrator windup
				cv.diffIntegral = cv.diffIntegral-(cv.diffIntegral>>3);
			
			}
		}			
				
		// calculate PID parts. Use fixed23_9 to prevent overflow
		cv.p = ((fixed23_9) cc.Kp * (fixed23_9) cv.beerDiff)>>9;
		cv.i = ((fixed23_9) cc.Ki * cv.diffIntegral)>>9;
		cv.d = ((fixed23_9) cc.Kd * (fixed23_9) cv.beerSlope)>>9;
				
		cs.fridgeSetting = constrain(cs.beerSetting + cv.p + cv.i + cv.d, cc.tempSettingMin, cc.tempSettingMax);
	}
	else{
		// FridgeTemperature is set manually, use INT_MIN to indicate
		cs.beerSetting = INT_MIN;
	}
}

void TempControl::updateState(void){
	//update state
	if(door->sense()){
		if(state!=DOOR_OPEN){
			piLink.printFridgeAnnotation(PSTR("Fridge door opened"));
		}
		state=DOOR_OPEN;
		return;
	}
	if(cs.mode == MODE_OFF){
		state = STATE_OFF;
		return;
	}
	if(cs.fridgeSetting == INT_MIN){
		// Don nothing when fridge setting is undefined
		state = IDLE;
		return;
	}
	
	if(!fridgeSensor->isConnected() || (!beerSensor->isConnected() && (cs.mode == MODE_BEER_CONSTANT || cs.mode == MODE_BEER_PROFILE))){
		state = IDLE; // stay idle when one of the sensors is disconnected
		return;
	}

	switch(state)
	{
		case STARTUP:
		case IDLE:
		case STATE_OFF:
		{
			lastIdleTime=ticks.seconds();
			if(doNegPeakDetect == true || doPosPeakDetect == true){
				// Wait for peaks before starting to heat or cool again
							return;
						}		  
			if(fridgeSensor->readFastFiltered() > (cs.fridgeSetting+cc.idleRangeHigh) ){ // fridge temperature is too high
				if(cs.mode==MODE_FRIDGE_CONSTANT){
					if((timeSinceCooling() > MIN_COOL_OFF_TIME_FRIDGE_CONSTANT && timeSinceHeating() > MIN_SWITCH_TIME) || state == STARTUP){
						state=COOLING;
					}
							return;
						}
					else{
					if(beerSensor->readFastFiltered()<cs.beerSetting){ // only start cooling when beer is too warm
						return; // beer is already colder than setting, stay in IDLE.
					}
					if((timeSinceCooling() > MIN_COOL_OFF_TIME && timeSinceHeating() > MIN_SWITCH_TIME) || state == STARTUP){
						state=COOLING;
				}
					return;
			}
			}
			else if(fridgeSensor->readFastFiltered() < (cs.fridgeSetting+cc.idleRangeLow)){ // fridge temperature is too low
				if(beerSensor->readFastFiltered()>cs.beerSetting){ // only start heating when beer is too cold
					return; // beer is already warmer than setting, stay in IDLE
			}
				if((timeSinceCooling() > MIN_SWITCH_TIME && timeSinceHeating() > MIN_HEAT_OFF_TIME) || state == STARTUP){
					state=HEATING;
					return;
		}			
			}
		}			
		break; 
		case COOLING:
		{
			doNegPeakDetect=true;
			lastCoolTime = ticks.seconds();
			int coolTime = min(cc.maxCoolTimeForEstimate, timeSinceIdle()); // cool time in seconds
			fixed7_9 estimatedOvershoot = ((fixed23_9) cs.coolEstimator * coolTime)/3600; // overshoot estimator is in overshoot per hour
			cv.estimatedPeak = fridgeSensor->readFastFiltered() - estimatedOvershoot;
			if(cv.estimatedPeak <= cs.fridgeSetting){
				if(timeSinceIdle() > MIN_COOL_ON_TIME){
<<<<<<< HEAD
					cv.negPeakSetting = cv.estimatedPeak; // remember estimated peak when I switch to IDLE, to adjust estimator later
				state=IDLE;
=======
					cv.negPeakEstimate = cv.estimatedPeak; // remember estimated peak when I switch to IDLE, to adjust estimator later
					state=IDLE;
>>>>>>> 2f4613ff
				}					
				return;
			}
		}		
		break;
		case HEATING:
		{
			doPosPeakDetect=true;
			lastHeatTime=ticks.seconds();
			int heatTime = min(cc.maxHeatTimeForEstimate, timeSinceIdle()); // heat time in seconds
			fixed7_9 estimatedOvershoot = ((fixed23_9) cs.heatEstimator * heatTime)/3600; // overshoot estimator is in overshoot per hour
			cv.estimatedPeak = fridgeSensor->readFastFiltered() + estimatedOvershoot;
			if(cv.estimatedPeak >= cs.fridgeSetting){
				if(timeSinceIdle() > MIN_HEAT_ON_TIME){
<<<<<<< HEAD
					cv.posPeakSetting=cv.estimatedPeak; // remember estimated peak when I switch to IDLE, to adjust estimator later
				state=IDLE;
=======
					cv.posPeakEstimate=cv.estimatedPeak; // remember estimated peak when I switch to IDLE, to adjust estimator later
					state=IDLE;
>>>>>>> 2f4613ff
				}
				return;
			}
		}
		break;
		case DOOR_OPEN:
		{
			if(!door->sense()){ 
				piLink.printFridgeAnnotation(PSTR("Fridge door closed"));
				state=IDLE;
				return;
			}
		}
		break;
	}			
}

void TempControl::updateOutputs(void) {
	// Outputs are inverted on the shield by the mosfets!
	cooler->setActive(state==COOLING);	
#if LIGHT_AS_HEATER
	heater->setActive(state==DOOR_OPEN || state==HEATING);
#else
	heater->setActive(state==HEATING);
	light->setActive(state==DOOR_OPEN);
#endif		
// todo - factor out doorOpen state so it is independent of the temp control state.
}

void TempControl::detectPeaks(void){  
	//detect peaks in fridge temperature to tune overshoot estimators
	if(doPosPeakDetect && state!=HEATING){
		bool detected = false;
		fixed7_9 posPeak = fridgeSensor->detectPosPeak();
		if(posPeak != INT_MIN){
			// maximum detected
			if(posPeak>cv.posPeakEstimate+cc.heatingTargetUpper){
				//should not happen, estimated overshoot was too low, so adjust overshoot estimator
				fixed7_9 error = posPeak-(cv.posPeakEstimate+cc.heatingTargetUpper);
				increaseEstimator(&(cs.heatEstimator), error);
			}
			if(posPeak<cv.posPeakEstimate+cc.heatingTargetLower){
				//should not happen, estimated overshoot was too high, so adjust overshoot estimator
				fixed7_9 error = posPeak-(cv.posPeakEstimate+cc.heatingTargetLower); // will be negative
				decreaseEstimator(&(cs.heatEstimator), error);
			}
			piLink.debugMessage(PSTR("Positive peak detected."));
			detected = true;
		}
<<<<<<< HEAD
		else if(timeSinceHeating() + 10 > HEAT_PEAK_DETECT_TIME && fridgeSensor->readFastFiltered() < (cv.posPeakSetting+cc.heatingTargetLower)){
			// Idle period almost reaches maximum allowed time for peak detection
			// This is the heat, then drift up too slow (but in the right direction).
			// estimator is too high
			posPeak=fridgeSensor->readFastFiltered();
			fixed7_9 error = posPeak-(cv.posPeakSetting+cc.heatingTargetLower); // will be negative
=======
		else if(timeSinceHeating() + 10 > HEAT_PEAK_DETECT_TIME && fridgeSensor.readFastFiltered() < (cv.posPeakEstimate+cc.heatingTargetLower)){
			// Idle period almost reaches maximum allowed time for peak detection
			// This is the heat, then drift up too slow (but in the right direction).
			// estimator is too high
			posPeak=fridgeSensor.readFastFiltered();
			fixed7_9 error = posPeak-(cv.posPeakEstimate+cc.heatingTargetLower); // will be negative
>>>>>>> 2f4613ff
			decreaseEstimator(&(cs.heatEstimator), error);
			
			piLink.debugMessage(PSTR("Drifting up after heating too short."));
			detected = true;
		}
		if(detected){
			char tempString1[9]; char tempString2[9]; char tempString3[9];
			piLink.debugMessage(PSTR("Peak: %s Estimated: %s. New estimator: %s"),
				tempToString(tempString1, posPeak, 3, 9),
				tempToString(tempString2, cv.posPeakEstimate, 3, 9),
				fixedPointToString(tempString3, cs.heatEstimator, 3, 9));
			doPosPeakDetect=false;
			cv.posPeak = posPeak;
		}
		if(timeSinceHeating() > HEAT_PEAK_DETECT_TIME){
			doPosPeakDetect = false;
		}
		}			
	if(doNegPeakDetect && state!=COOLING){
		fixed7_9 negPeak = fridgeSensor->detectNegPeak();
		bool detected = false;
		if(negPeak != INT_MIN){
			// negative peak detected
			if(negPeak<cv.negPeakEstimate+cc.coolingTargetLower){
				//should not happen, estimated overshoot was too low, so adjust overshoot estimator
				fixed7_9 error = negPeak-(cv.negPeakEstimate+cc.coolingTargetLower); //positive value
				increaseEstimator(&(cs.coolEstimator), error);
			}
			if(negPeak>cv.negPeakEstimate+cc.coolingTargetUpper){
				fixed7_9 error = negPeak-(cv.negPeakEstimate+cc.coolingTargetLower); //negative value
				decreaseEstimator(&(cs.coolEstimator), error);
			}
			piLink.debugMessage(PSTR("Negative peak detected."));
			detected = true;
		}
<<<<<<< HEAD
		else if(timeSinceCooling() + 10 > COOL_PEAK_DETECT_TIME && fridgeSensor->readFastFiltered() > (cv.negPeakSetting+cc.coolingTargetUpper)){
=======
		else if(timeSinceCooling() + 10 > COOL_PEAK_DETECT_TIME && fridgeSensor.readFastFiltered() > (cv.negPeakEstimate+cc.coolingTargetUpper)){
>>>>>>> 2f4613ff
			// Idle period almost reaches maximum allowed time for peak detection
			// This is the cooling, then drift down too slow (but in the right direction).
			// estimator is too high
			fixed7_9 error = negPeak-(cv.negPeakEstimate+cc.coolingTargetLower); //negative value
			decreaseEstimator(&(cs.coolEstimator), error);
			piLink.debugMessage(PSTR("Drifting down after cooling too short."));
			detected = true;
		}
		if(detected){
			char tempString1[9]; char tempString2[9]; char tempString3[9];
			piLink.debugMessage(PSTR("Peak: %s. Estimated: %s. New estimator: %s"),
				tempToString(tempString1, negPeak, 3, 9),
				tempToString(tempString2, cv.negPeakEstimate, 3, 9),
				fixedPointToString(tempString3, cs.coolEstimator, 3, 9));
			doNegPeakDetect=false;
				cv.negPeak = negPeak;
		}
		if(timeSinceCooling() > COOL_PEAK_DETECT_TIME){
			doNegPeakDetect = false;
		}			
	}		
}

// Increase estimator at least 20%, max 50%s
void TempControl::increaseEstimator(fixed7_9 * estimator, fixed7_9 error){
	fixed23_9 factor = 614 + constrain(error>>5, 0, 154); // 1.2 + 3.1% of error, limit between 1.2 and 1.5
	fixed23_9 newEstimator = (fixed23_9) *estimator * factor;
	byte max = byte((INT_MAX*512L)>>24);
	byte upper = byte(newEstimator>>24);
	*estimator = upper>max ? INT_MAX : newEstimator>>8; // shift back to normal precision
	storeSettings();
}

// Decrease estimator at least 16.7% (1/1.2), max 33.3% (1/1.5)
void TempControl::decreaseEstimator(fixed7_9 * estimator, fixed7_9 error){
	fixed23_9 factor = 426 + constrain(error>>5, -85, 0); // 0.833 + 3.1% of error, limit between 0.667 and 0.833
	fixed23_9 newEstimator = (fixed23_9) *estimator * factor;
	*estimator = newEstimator>>8; // shift back to normal precision
	storeSettings();
}

uint16_t TempControl::timeSinceCooling(void){
	uint16_t currentTime = ticks.seconds();
	uint16_t timeSinceLastOn;
	if(currentTime>=lastCoolTime){
		timeSinceLastOn = currentTime - lastCoolTime;
	}
	else{
		// overflow has occurred
		timeSinceLastOn = (currentTime + 1440) - (lastCoolTime +1440); // add a day to both for calculation
	}
	return timeSinceLastOn;
}

uint16_t TempControl::timeSinceHeating(void){
	uint16_t currentTime = ticks.seconds();
	uint16_t timeSinceLastOn;
	if(currentTime>=lastHeatTime){
		timeSinceLastOn = currentTime - lastHeatTime;
	}
	else{
		// overflow has occurred
		timeSinceLastOn = (currentTime + 1440) - (lastHeatTime +1440); // add a day to both for calculation
	}
	return timeSinceLastOn;
}

uint16_t TempControl::timeSinceIdle(void){
	uint16_t currentTime = ticks.seconds();
	uint16_t timeSinceLastOn;
	if(currentTime>=lastIdleTime){
		timeSinceLastOn = currentTime - lastIdleTime;
	}
	else{
		// overflow has occurred
		timeSinceLastOn = (currentTime + 1440) - (lastIdleTime +1440); // add a day to both for calculation
	}
	return timeSinceLastOn;
}

// write new settings to EEPROM to be able to reload them after a reset
// The update functions only write to EEPROM if the value has changed
void TempControl::storeSettings(void){
	eeprom_update_block((void *) &cs, (void *) (EEPROM_CONTROL_SETTINGS_ADDRESS+EEPROM_CONTROL_BLOCK_SIZE*CURRENT_CHAMBER), sizeof(ControlSettings));		
	storedBeerSetting = cs.beerSetting;
}	

void TempControl::loadSettings(void){
	eeprom_read_block((void *) &cs, (void *) (EEPROM_CONTROL_SETTINGS_ADDRESS+EEPROM_CONTROL_BLOCK_SIZE*CURRENT_CHAMBER), sizeof(ControlSettings));
}

void TempControl::loadDefaultSettings(void){
	cs.mode = MODE_BEER_CONSTANT;
	cs.beerSetting = 20<<9;;
	cs.fridgeSetting = 20<<9;
	cs.heatEstimator = 102; // 0.2*2^9
	cs.coolEstimator = 5<<9;
	storeSettings();
}

void TempControl::storeConstants(void){
	eeprom_update_block((void *) &cc, (void *) (EEPROM_CONTROL_CONSTANTS_ADDRESS+EEPROM_CONTROL_BLOCK_SIZE*CURRENT_CHAMBER), sizeof(ControlConstants));
}

void TempControl::loadConstants(void){
	eeprom_read_block((void *) &cc, (void *) (EEPROM_CONTROL_CONSTANTS_ADDRESS+EEPROM_CONTROL_BLOCK_SIZE*CURRENT_CHAMBER), sizeof(ControlConstants));
}

void TempControl::loadDefaultConstants(void){
	cc.tempFormat = 'C';
	// maximum history to take into account, in seconds
	cc.maxHeatTimeForEstimate = 600;
	cc.maxCoolTimeForEstimate = 1200;

	// Limits of fridge temperature setting
	cc.tempSettingMax = 30*512;	// +30 deg Celsius
	cc.tempSettingMin = 1*512;	// +1 deg Celsius

	// control defines, also in fixed point format (7 int bits, 9 frac bits), so multiplied by 2^9=512
	cc.Kp	= 10240;	// +20
	cc.Ki	= 307;		// +0.6
	cc.Kd	= -1536;	// -3
	cc.iMaxError = 256;  // 0.5 deg

	// Stay Idle when temperature is in this range
	cc.idleRangeHigh = 512;	// +1 deg Celsius
	cc.idleRangeLow = -512;	// -1 deg Celsius

	// when peak falls between these limits, its good.
	cc.heatingTargetUpper = 154;	// +0.3 deg Celsius
	cc.heatingTargetLower = -102;	// -0.2 deg Celsius
	cc.coolingTargetUpper = 102;	// +0.2 deg Celsius
	cc.coolingTargetLower = -154;	// -0.3 deg Celsius

	// Set filter coefficients. This is the b value. See FixedFilter.h for delay times.
	// The delay time is 3.33 * 2^b * number of cascades
	cc.fridgeFastFilter = 1u;
	fridgeSensor->setFastFilterCoefficients(cc.fridgeFastFilter);
	cc.fridgeSlowFilter = 4u;
	fridgeSensor->setSlowFilterCoefficients(cc.fridgeSlowFilter);
	cc.fridgeSlopeFilter = 3u;
	fridgeSensor->setSlopeFilterCoefficients(cc.fridgeSlopeFilter);
	cc.beerFastFilter = 3u;
	beerSensor->setFastFilterCoefficients(cc.beerFastFilter);
	cc.beerSlowFilter = 5u;
	beerSensor->setSlowFilterCoefficients(cc.beerSlowFilter);
	cc.beerSlopeFilter = 4u;
	beerSensor->setSlopeFilterCoefficients(cc.beerSlopeFilter);
	storeConstants();
}

void TempControl::loadSettingsAndConstants(void){
	uint16_t offset = EEPROM_CONTROL_BLOCK_SIZE*CURRENT_CHAMBER+EEPROM_IS_INITIALIZED_ADDRESS;
	if(eeprom_read_byte((unsigned char*) offset) != 1){
		// EEPROM is not initialized, use default settings
		loadDefaultSettings();
		loadDefaultConstants();
		eeprom_write_byte((unsigned char *) offset, 1);
	}
	else{
		loadSettings();
		loadConstants();
	}
}

void TempControl::setMode(char newMode){
	if(newMode != cs.mode){
		state = IDLE;
	cs.mode = newMode;
	if(newMode==MODE_BEER_PROFILE || newMode == MODE_OFF){
		// set temperatures to undefined until temperatures have been received from RPi
		cs.beerSetting = INT_MIN;
		cs.fridgeSetting = INT_MIN;
	}
	storeSettings();
	}
}

fixed7_9 TempControl::getBeerTemp(void){
	return beerSensor->readFastFiltered();
}

fixed7_9 TempControl::getBeerSetting(void){
	return cs.beerSetting;	
}

fixed7_9 TempControl::getFridgeTemp(void){
	return fridgeSensor->readFastFiltered();	
}

fixed7_9 TempControl::getFridgeSetting(void){
	return cs.fridgeSetting;	
}

void TempControl::setBeerTemp(int newTemp){
	int oldBeerSetting = cs.beerSetting;
	cs.beerSetting= newTemp;
	if(abs(oldBeerSetting - newTemp) > 128){ // more than half a degree C difference with old setting
		reset(); // reset controller
	}
	updatePID();
	updateState();
	if(abs(storedBeerSetting - newTemp) > 128){ // more than half a degree C difference with EEPROM
		// Do not store settings every time, because EEPROM has limited number of write cycles.
		// If Raspberry Pi is connected, it will update the settings anyway. This is just a safety feature.
		storeSettings();
	}		
}

void TempControl::setFridgeTemp(int newTemp){
	cs.fridgeSetting = newTemp;
	reset(); // reset peak detection and PID
	updatePID();
	updateState();
	storeSettings();
}<|MERGE_RESOLUTION|>--- conflicted
+++ resolved
@@ -128,7 +128,7 @@
 			
 			}
 		}			
-				
+		
 		// calculate PID parts. Use fixed23_9 to prevent overflow
 		cv.p = ((fixed23_9) cc.Kp * (fixed23_9) cv.beerDiff)>>9;
 		cv.i = ((fixed23_9) cc.Ki * cv.diffIntegral)>>9;
@@ -214,13 +214,8 @@
 			cv.estimatedPeak = fridgeSensor->readFastFiltered() - estimatedOvershoot;
 			if(cv.estimatedPeak <= cs.fridgeSetting){
 				if(timeSinceIdle() > MIN_COOL_ON_TIME){
-<<<<<<< HEAD
-					cv.negPeakSetting = cv.estimatedPeak; // remember estimated peak when I switch to IDLE, to adjust estimator later
+					cv.negPeakEstimate = cv.estimatedPeak; // remember estimated peak when I switch to IDLE, to adjust estimator later
 				state=IDLE;
-=======
-					cv.negPeakEstimate = cv.estimatedPeak; // remember estimated peak when I switch to IDLE, to adjust estimator later
-					state=IDLE;
->>>>>>> 2f4613ff
 				}					
 				return;
 			}
@@ -235,13 +230,8 @@
 			cv.estimatedPeak = fridgeSensor->readFastFiltered() + estimatedOvershoot;
 			if(cv.estimatedPeak >= cs.fridgeSetting){
 				if(timeSinceIdle() > MIN_HEAT_ON_TIME){
-<<<<<<< HEAD
-					cv.posPeakSetting=cv.estimatedPeak; // remember estimated peak when I switch to IDLE, to adjust estimator later
+					cv.posPeakEstimate=cv.estimatedPeak; // remember estimated peak when I switch to IDLE, to adjust estimator later
 				state=IDLE;
-=======
-					cv.posPeakEstimate=cv.estimatedPeak; // remember estimated peak when I switch to IDLE, to adjust estimator later
-					state=IDLE;
->>>>>>> 2f4613ff
 				}
 				return;
 			}
@@ -291,21 +281,12 @@
 			piLink.debugMessage(PSTR("Positive peak detected."));
 			detected = true;
 		}
-<<<<<<< HEAD
-		else if(timeSinceHeating() + 10 > HEAT_PEAK_DETECT_TIME && fridgeSensor->readFastFiltered() < (cv.posPeakSetting+cc.heatingTargetLower)){
+		else if(timeSinceHeating() + 10 > HEAT_PEAK_DETECT_TIME && fridgeSensor->readFastFiltered() < (cv.posPeakEstimate+cc.heatingTargetLower)){
 			// Idle period almost reaches maximum allowed time for peak detection
 			// This is the heat, then drift up too slow (but in the right direction).
 			// estimator is too high
 			posPeak=fridgeSensor->readFastFiltered();
-			fixed7_9 error = posPeak-(cv.posPeakSetting+cc.heatingTargetLower); // will be negative
-=======
-		else if(timeSinceHeating() + 10 > HEAT_PEAK_DETECT_TIME && fridgeSensor.readFastFiltered() < (cv.posPeakEstimate+cc.heatingTargetLower)){
-			// Idle period almost reaches maximum allowed time for peak detection
-			// This is the heat, then drift up too slow (but in the right direction).
-			// estimator is too high
-			posPeak=fridgeSensor.readFastFiltered();
 			fixed7_9 error = posPeak-(cv.posPeakEstimate+cc.heatingTargetLower); // will be negative
->>>>>>> 2f4613ff
 			decreaseEstimator(&(cs.heatEstimator), error);
 			
 			piLink.debugMessage(PSTR("Drifting up after heating too short."));
@@ -341,11 +322,7 @@
 			piLink.debugMessage(PSTR("Negative peak detected."));
 			detected = true;
 		}
-<<<<<<< HEAD
-		else if(timeSinceCooling() + 10 > COOL_PEAK_DETECT_TIME && fridgeSensor->readFastFiltered() > (cv.negPeakSetting+cc.coolingTargetUpper)){
-=======
-		else if(timeSinceCooling() + 10 > COOL_PEAK_DETECT_TIME && fridgeSensor.readFastFiltered() > (cv.negPeakEstimate+cc.coolingTargetUpper)){
->>>>>>> 2f4613ff
+		else if(timeSinceCooling() + 10 > COOL_PEAK_DETECT_TIME && fridgeSensor->readFastFiltered() > (cv.negPeakEstimate+cc.coolingTargetUpper)){
 			// Idle period almost reaches maximum allowed time for peak detection
 			// This is the cooling, then drift down too slow (but in the right direction).
 			// estimator is too high
@@ -442,7 +419,7 @@
 	cs.beerSetting = 20<<9;;
 	cs.fridgeSetting = 20<<9;
 	cs.heatEstimator = 102; // 0.2*2^9
-	cs.coolEstimator = 5<<9;
+	cs.coolEstimator=5<<9;
 	storeSettings();
 }
 
@@ -466,7 +443,7 @@
 
 	// control defines, also in fixed point format (7 int bits, 9 frac bits), so multiplied by 2^9=512
 	cc.Kp	= 10240;	// +20
-	cc.Ki	= 307;		// +0.6
+	cc.Ki		= 307;		// +0.6
 	cc.Kd	= -1536;	// -3
 	cc.iMaxError = 256;  // 0.5 deg
 
