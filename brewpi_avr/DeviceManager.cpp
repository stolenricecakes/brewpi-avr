/*
 * Copyright 2013 Matthew McGowan
 * Copyright 2013 BrewPi/Elco Jacobs.
 *
 * This file is part of BrewPi.
 * 
 * BrewPi is free software: you can redistribute it and/or modify
 * it under the terms of the GNU General Public License as published by
 * the Free Software Foundation, either version 3 of the License, or
 * (at your option) any later version.
 * 
 * BrewPi is distributed in the hope that it will be useful,
 * but WITHOUT ANY WARRANTY; without even the implied warranty of
 * MERCHANTABILITY or FITNESS FOR A PARTICULAR PURPOSE.  See the
 * GNU General Public License for more details.
 * 
 * You should have received a copy of the GNU General Public License
 * along with BrewPi.  If not, see <http://www.gnu.org/licenses/>.
 */

#include "Brewpi.h"
#include "BrewpiStrings.h"
#include "DeviceManager.h"
#include "TempControl.h"
#include "Actuator.h"
#include "Sensor.h"
#include "TempSensorDisconnected.h"
#include "TempSensorExternal.h"
#include "PiLink.h"
#include "EepromFormat.h"

#ifdef ARDUINO
#include "OneWireTempSensor.h"
#include "OneWireActuator.h"
#include "DS2413.h"
#include "OneWire.h"
#include "DallasTemperature.h"
#include "ActuatorArduinoPin.h"
#include "SensorArduinoPin.h"
#endif


/*
 * Defaults for sensors, actuators and temperature sensors when not defined in the eeprom.
 */
ValueSensor<bool> defaultSensor(false);			// off
ValueActuator defaultActuator;
DisconnectedTempSensor defaultTempSensor;

#if !BREWPI_SIMULATE
#if BREWPI_STATIC_CONFIG<=BREWPI_SHIELD_REV_A
OneWire DeviceManager::beerSensorBus(beerSensorPin);
OneWire DeviceManager::fridgeSensorBus(fridgeSensorPin);
#elif BREWPI_STATIC_CONFIG>=BREWPI_SHIELD_REV_C
OneWire DeviceManager::primaryOneWireBus(oneWirePin);
#endif
#endif


OneWire* DeviceManager::oneWireBus(uint8_t pin) {
#if !BREWPI_SIMULATE
#if BREWPI_STATIC_CONFIG<=BREWPI_SHIELD_REV_A
	if (pin==beerSensorPin)
		return &beerSensorBus;
	if (pin==fridgeSensorPin)
		return &fridgeSensorBus;
#elif BREWPI_STATIC_CONFIG>=BREWPI_SHIELD_REV_C
	if (pin==oneWirePin)
		return &primaryOneWireBus;
#endif		
#endif
	return NULL;
}

bool DeviceManager::firstDeviceOutput;

bool DeviceManager::isDefaultTempSensor(BasicTempSensor* sensor) {
	return sensor==&defaultTempSensor;
}

/**
 * Sets devices to their unconfigured states. Each device is initialized to a static no-op instance.
 * This method is idempotent, and is called each time the eeprom is reset. 
 */
void DeviceManager::setupUnconfiguredDevices()
{	
	// right now, uninstall doesn't care about chamber/beer distinction.
	// but this will need to match beer/function when multiferment is available
	DeviceConfig cfg;	
	cfg.chamber = 1; cfg.beer = 1;		
	for (uint8_t i=0; i<DEVICE_MAX; i++) {
		cfg.deviceFunction = DeviceFunction(i);
		uninstallDevice(cfg);
	}			
}


/**
 * Creates a new device for the given config.
 */
void* DeviceManager::createDevice(DeviceConfig& config, DeviceType dt)
{
	switch (config.deviceHardware) {
		case DEVICE_HARDWARE_NONE:
			break;
		case DEVICE_HARDWARE_PIN:
			if (dt==DEVICETYPE_SWITCH_SENSOR)
			#if BREWPI_SIMULATE
				return new ValueSensor<bool>(false);		
			#else
				return new DigitalPinSensor(config.hw.pinNr, config.hw.invert);
			#endif				
			else
#if BREWPI_SIMULATE
                            return new ValueActuator();
#else
                            
			// use hardware actuators even for simulator
				return new DigitalPinActuator(config.hw.pinNr, config.hw.invert);
#endif		
		case DEVICE_HARDWARE_ONEWIRE_TEMP:
		#if BREWPI_SIMULATE
			return new ExternalTempSensor(false);// initially disconnected, so init doesn't populate the filters with the default value of 0.0
		#else
			return new OneWireTempSensor(oneWireBus(config.hw.pinNr), config.hw.address, config.hw.calibration);
		#endif

#if BREWPI_DS2413
		case DEVICE_HARDWARE_ONEWIRE_2413:
		#if BREWPI_SIMULATE
			return new ValueActuator();
		#else
			return new OneWireActuator(oneWireBus(config.hw.pinNr), config.hw.address, config.hw.pio, config.hw.invert);
		#endif
#endif			
	}
	return NULL;
}

/**
 * Returns the pointer to where the device pointer resides. This can be used to delete the current device and install a new one. 
 * For Temperature sensors, the returned pointer points to a TempSensor*. The basic device can be fetched by calling
 * TempSensor::getSensor().
 */
inline void** deviceTarget(DeviceConfig& config)
{
	// for multichamber, will write directly to the multi-chamber managed storage.
	// later...	
	if (config.chamber>1 || config.beer>1)
		return NULL;
	
	void** ppv;
	switch (config.deviceFunction) {
	case DEVICE_CHAMBER_ROOM_TEMP:
		ppv = (void**)&tempControl.ambientSensor;
		break;
	case DEVICE_CHAMBER_DOOR:
		ppv = (void**)&tempControl.door;
		break;
	case DEVICE_CHAMBER_LIGHT:
		ppv = (void**)&tempControl.light;
		break;
	case DEVICE_CHAMBER_HEAT:
		ppv = (void**)&tempControl.heater;
		break;
	case DEVICE_CHAMBER_COOL:
		ppv = (void**)&tempControl.cooler;
		break;
	case DEVICE_CHAMBER_TEMP:
		ppv = (void**)&tempControl.fridgeSensor;
		break;
	case DEVICE_CHAMBER_FAN:
		ppv = (void**)&tempControl.fan;
		break;		
	
	case DEVICE_BEER_TEMP:
		ppv = (void**)&tempControl.beerSensor;
		break;
	default:
		ppv = NULL;
	}
	return ppv;
}

// A pointer to a "temp sensor" may be a TempSensor* or a BasicTempSensor* .
// These functions allow uniform treatment.
inline bool isBasicSensor(DeviceFunction function) {
	// currently only ambient sensor is basic. The others are wrapped in a TempSensor.
	return function==DEVICE_CHAMBER_ROOM_TEMP;
}

inline BasicTempSensor& unwrapSensor(DeviceFunction f, void* pv) {
	return isBasicSensor(f) ? *(BasicTempSensor*)pv : ((TempSensor*)pv)->sensor();
}

inline void setSensor(DeviceFunction f, void** ppv, BasicTempSensor* sensor) {
	if (isBasicSensor(f)) 
		*ppv = sensor;
	else
		((TempSensor*)*ppv)->setSensor(sensor);
}

/**
 * Removes an installed device.
 * /param config The device to remove. The fields that are used are
 *		chamber, beer, hardware and function.
 */
void DeviceManager::uninstallDevice(DeviceConfig& config)
{
	DeviceType dt = deviceType(config.deviceFunction);
	void** ppv = deviceTarget(config);	
	if (ppv==NULL)
		return;
	
	BasicTempSensor* s;
	switch(dt) {
		case DEVICETYPE_NONE:
			break;
		case DEVICETYPE_TEMP_SENSOR:
			// sensor may be wrapped in a TempSensor class, or may stand alone.
			s = &unwrapSensor(config.deviceFunction, *ppv);
			if (s!=&defaultTempSensor) {
				setSensor(config.deviceFunction, ppv, &defaultTempSensor);
				DEBUG_ONLY(logInfoInt(INFO_UNINSTALL_TEMP_SENSOR, config.deviceFunction));
				delete s;
			}
			break;
		case DEVICETYPE_SWITCH_ACTUATOR:
			if (*ppv!=&defaultActuator) {
				DEBUG_ONLY(logInfoInt(INFO_UNINSTALL_ACTUATOR, config.deviceFunction));
				delete (Actuator*)*ppv;
				*ppv = &defaultActuator;
			}
			break;
		case DEVICETYPE_SWITCH_SENSOR:
			if (*ppv!=&defaultSensor) {
				DEBUG_ONLY(logInfoInt(INFO_UNINSTALL_SWITCH_SENSOR, config.deviceFunction));
				delete (SwitchSensor*)*ppv;
				*ppv = &defaultSensor;
			}
			break;
	}		
}

/**
 * Creates and installs a device in the current chamber. 
 */
void DeviceManager::installDevice(DeviceConfig& config)
{	
	DeviceType dt = deviceType(config.deviceFunction);
	void** ppv = deviceTarget(config);
	if (ppv==NULL || config.hw.deactivate)
		return;
		
	BasicTempSensor* s;
	TempSensor* ts;
	switch(dt) {
		case DEVICETYPE_NONE:
			break;
		case DEVICETYPE_TEMP_SENSOR:
			DEBUG_ONLY(logInfoInt(INFO_INSTALL_TEMP_SENSOR, config.deviceFunction));
			// sensor may be wrapped in a TempSensor class, or may stand alone.
			s = (BasicTempSensor*)createDevice(config, dt);
			if (*ppv==NULL){
				logErrorInt(ERROR_OUT_OF_MEMORY_FOR_DEVICE, config.deviceFunction);
			}
			if (isBasicSensor(config.deviceFunction)) {
				s->init();
				*ppv = s;				
			}
			else {
				ts = ((TempSensor*)*ppv);
				ts->setSensor(s);
				ts->init();
			}
#if BREWPI_SIMULATE
			((ExternalTempSensor*)s)->setConnected(true);	// now connect the sensor after init is called
#endif			
			break;
		case DEVICETYPE_SWITCH_ACTUATOR:
		case DEVICETYPE_SWITCH_SENSOR:
			DEBUG_ONLY(logInfoInt(INFO_INSTALL_DEVICE, config.deviceFunction));
			*ppv = createDevice(config, dt);
#if (BREWPI_DEBUG > 0)
			if (*ppv==NULL)
				logErrorInt(ERROR_OUT_OF_MEMORY_FOR_DEVICE, config.deviceFunction);
#endif			
			break;
	}	
}	

struct DeviceDefinition {
	int8_t id;
	int8_t chamber;
	int8_t beer;
	int8_t deviceFunction;
	int8_t deviceHardware;
	int8_t pinNr;
	int8_t invert;	
	int8_t pio;
	int8_t deactivate;
	int8_t calibrationAdjust;
	DeviceAddress address;
		
	/**
	 * Lists the first letter of the key name for each attribute.
	 */
	static const char ORDER[12];
};

// the special cases are placed at the end. All others should map directly to an int8_t via atoi().
const char DeviceDefinition::ORDER[12] = "icbfhpxndja";

const char DEVICE_ATTRIB_INDEX = 'i';
const char DEVICE_ATTRIB_CHAMBER = 'c';
const char DEVICE_ATTRIB_BEER = 'b';
const char DEVICE_ATTRIB_FUNCTION = 'f';
const char DEVICE_ATTRIB_HARDWARE = 'h';
const char DEVICE_ATTRIB_PIN = 'p';
const char DEVICE_ATTRIB_INVERT = 'x';
const char DEVICE_ATTRIB_DEACTIVATED = 'd';
const char DEVICE_ATTRIB_ADDRESS = 'a';
#if BREWPI_DS2413
const char DEVICE_ATTRIB_PIO = 'n';
#endif
const char DEVICE_ATTRIB_CALIBRATEADJUST = 'j';	// value to add to temp sensors to bring to correct temperature

const char DEVICE_ATTRIB_VALUE = 'v';		// print current values
const char DEVICE_ATTRIB_WRITE = 'w';		// write value to device

const char DEVICE_ATTRIB_TYPE = 't';


void handleDeviceDefinition(const char* key, const char* val, void* pv)
{
	DeviceDefinition* def = (DeviceDefinition*) pv;
	logDebug("deviceDef %s:%s", key, val);
	
	// the characters are listed in the same order as the DeviceDefinition struct.
	int8_t idx = indexOf(DeviceDefinition::ORDER, key[0]);
	if (key[0]==DEVICE_ATTRIB_ADDRESS)
		parseBytes(def->address, val, 8);
	else if (key[0]==DEVICE_ATTRIB_CALIBRATEADJUST) {
		def->calibrationAdjust = fixed4_4(stringToTempDiff(val)>>5);
	}		
	else if (idx>=0) 
		((uint8_t*)def)[idx] = (uint8_t)atol(val);
}

bool inRangeUInt8(uint8_t val, uint8_t min, int8_t max) {
	return min<=val && val<=max;
}

bool inRangeInt8(int8_t val, int8_t min, int8_t max) {
	return min<=val && val<=max;
}

void assignIfSet(int8_t value, uint8_t* target) {
	if (value>=0)
		*target = (uint8_t)value;
}

/**
 * Updates the device definition. Only changes that result in a valid device, with no conflicts with other devices
 * are allowed. 
 */
void DeviceManager::parseDeviceDefinition(Stream& p)
{	
	static DeviceDefinition dev;
	fill((int8_t*)&dev, sizeof(dev));
	
	piLink.parseJson(&handleDeviceDefinition, &dev);
	
	if (!inRangeInt8(dev.id, 0, MAX_DEVICE_SLOT))			// no device id given, or it's out of range, can't do anything else.
		return;
	
	// save the original device so we can revert
	DeviceConfig target;
	DeviceConfig original;
	
	// todo - should ideally check if the eeprom is correctly initialized.
	eepromManager.fetchDevice(original, dev.id);
	memcpy(&target, &original, sizeof(target));
	
	assignIfSet(dev.chamber, &target.chamber);
	assignIfSet(dev.beer, &target.beer);
	assignIfSet(dev.deviceFunction, (uint8_t*)&target.deviceFunction);
	assignIfSet(dev.deviceHardware, (uint8_t*)&target.deviceHardware);
	assignIfSet(dev.pinNr, &target.hw.pinNr);
	
		
#if BREWPI_DS2413	
	assignIfSet(dev.pio, &target.hw.pio);
#endif		
	
	if (dev.calibrationAdjust!=-1)		// since this is a union, it also handles pio for 2413 sensors
		target.hw.calibration = dev.calibrationAdjust;

	assignIfSet(dev.invert, (uint8_t*)&target.hw.invert);
		
	if (dev.address[0]!=0xFF)	// first byte is family identifier. I don't have a complete list, but so far 0xFF is not used.
		memcpy(target.hw.address, dev.address, 8);

	assignIfSet(dev.deactivate, (uint8_t*)&target.hw.deactivate);
	
	// setting function to none clears all other fields.
	if (target.deviceFunction==DEVICE_NONE) {
		clear((uint8_t*)&target, sizeof(target));
	}
	
	bool valid = isDeviceValid(target, original, dev.id);
	DeviceConfig* print = &original;
	if (valid) {		
		print = &target;
		// remove the device associated with the previous function
		uninstallDevice(original);
		// also remove any existing device for the new function, since install overwrites any existing definition.
		uninstallDevice(target);
		installDevice(target);		
		eepromManager.storeDevice(target, dev.id);		
	}	
	else {
		logError(ERROR_DEVICE_DEFINITION_UPDATE_SPEC_INVALID);
	}
	piLink.printResponse('U');
	deviceManager.beginDeviceOutput();
	deviceManager.printDevice(dev.id, *print, NULL, p);
	piLink.printNewLine();
}

/**
 * Determines if a given device definition is valid.
 * chamber/beer must be within bounds
 * device function must match the chamber/beer spec, and must not already be defined for the same chamber/beer combination
 * device hardware type must be applicable with the device function
 * pinNr must be unique for digital pin devices?
 * pinNr must be a valid OneWire bus for one wire devices.
 * for onewire temp devices, address must be unique.
 * for onewire ds2413 devices, address+pio must be unique.
 */
bool DeviceManager::isDeviceValid(DeviceConfig& config, DeviceConfig& original, uint8_t deviceIndex)
{
#if 1
	/* Implemented checks to ensure the system will not crash when supplied with invalid data.
	   More refined checks that may cause confusing results are not yet implemented. See todo below. */
	
	/* chamber and beer within range.*/
	if (!inRangeUInt8(config.chamber, 0, EepromFormat::MAX_CHAMBERS))
	{
		logErrorInt(ERROR_INVALID_CHAMBER, config.chamber);
		return false;
	}

	/* 0 is allowed - represents a chamber device not assigned to a specific beer */
	if (!inRangeUInt8(config.beer, 0, ChamberBlock::MAX_BEERS))
	{
		logErrorInt(ERROR_INVALID_BEER, config.beer);
		return false;
	}

	if (!inRangeUInt8(config.deviceFunction, 0, DEVICE_MAX-1))
	{
		logErrorInt(ERROR_INVALID_DEVICE_FUNCTION, config.deviceFunction);
		return false;
	}

	DeviceOwner owner = deviceOwner(config.deviceFunction);
	if (!((owner==DEVICE_OWNER_BEER && config.beer) || (owner==DEVICE_OWNER_CHAMBER && config.chamber) 
		|| (owner==DEVICE_OWNER_NONE && !config.beer && !config.chamber))) 
	{
		logErrorIntIntInt(ERROR_INVALID_DEVICE_CONFIG_OWNER, owner, config.beer, config.chamber);	
		return false;
	}
		
	// todo - find device at another index with the same chamber/beer/function spec.
	// with duplicate function defined for the same beer, that they will both try to create/delete the device in the target location. 
	// The highest id will win.	
	DeviceType dt = deviceType(config.deviceFunction);
	if (!isAssignable(dt, config.deviceHardware)) {
		logErrorIntInt(ERROR_CANNOT_ASSIGN_TO_HARDWARE, dt, config.deviceHardware);
		return false;
	}
			
	// todo - check pinNr uniqueness for direct digital I/O devices?
	
	/* pinNr for a onewire device must be a valid bus. While this won't cause a crash, it's a good idea to validate this. */
	if (isOneWire(config.deviceHardware)) {	
		if (!oneWireBus(config.hw.pinNr)) {
			logErrorInt(ERROR_NOT_ONEWIRE_BUS, config.hw.pinNr);
			return false;
		}
	}
	else {		// regular pin device
		// todo - could verify that the pin nr corresponds to enumActuatorPins/enumSensorPins		
	}
	
#endif
	// todo - for onewire temp, ensure address is unique	
	// todo - for onewire 2413 check address+pio nr is unique
	return true;
}	

void printAttrib(Print& p, char c, int8_t val, bool first=false) 
{		
	if (!first)
        	p.print(',');

	char tempString[32]; // resulting string limited to 128 chars
	sprintf_P(tempString, PSTR("\"%c\":%d"), c, val);
	p.print(tempString);
}

inline bool hasInvert(DeviceHardware hw)
{
	return hw==DEVICE_HARDWARE_PIN
#if BREWPI_DS2413	
	|| hw==DEVICE_HARDWARE_ONEWIRE_2413 
#endif	
	;
}

inline bool hasOnewire(DeviceHardware hw)
{
	return 
#if BREWPI_DS2413
	hw==DEVICE_HARDWARE_ONEWIRE_2413 || 
#endif	
	hw==DEVICE_HARDWARE_ONEWIRE_TEMP;
}

void DeviceManager::printDevice(device_slot_t slot, DeviceConfig& config, const char* value, Print& p)
{	
	char buf[17];

	DeviceType dt = deviceType(config.deviceFunction);
	if (!firstDeviceOutput) {
		// p.print('\n');
		p.print(',');
	}
	firstDeviceOutput = false;
	p.print('{');
	printAttrib(p, DEVICE_ATTRIB_INDEX, slot, true);
	printAttrib(p, DEVICE_ATTRIB_TYPE, dt);
	
	printAttrib(p, DEVICE_ATTRIB_CHAMBER, config.chamber);
	printAttrib(p, DEVICE_ATTRIB_BEER, config.beer);
	printAttrib(p, DEVICE_ATTRIB_FUNCTION, config.deviceFunction);	
	printAttrib(p, DEVICE_ATTRIB_HARDWARE, config.deviceHardware);		
	printAttrib(p, DEVICE_ATTRIB_DEACTIVATED, config.hw.deactivate);
	printAttrib(p, DEVICE_ATTRIB_PIN, config.hw.pinNr);
	if (value && *value) {
		p.print(",\"v\":");
		p.print(value);
	}
	if (hasInvert(config.deviceHardware))	
		printAttrib(p, DEVICE_ATTRIB_INVERT, config.hw.invert);
	
	if (hasOnewire(config.deviceHardware)) {
		p.print(",\"a\":\"");
		printBytes(config.hw.address, 8, buf);
		p.print(buf);
		p.print('"');
	}	
#if BREWPI_DS2413		
	if (config.deviceHardware==DEVICE_HARDWARE_ONEWIRE_2413) {
		printAttrib(p, DEVICE_ATTRIB_PIO, config.hw.pio);		
	}
#endif	
	if (config.deviceHardware==DEVICE_HARDWARE_ONEWIRE_TEMP) {
		tempDiffToString(buf, temperature(config.hw.calibration)<<5, 3, 8);
		p.print(",\"j\":");
		p.print(buf);
	}
	p.print('}');
}	
	
bool DeviceManager::allDevices(DeviceConfig& config, uint8_t deviceIndex)
{	
	return eepromManager.fetchDevice(config, deviceIndex);
}	

void parseBytes(uint8_t* data, const char* s, uint8_t len) {
	char c;
	while ((c=*s++)) {
		uint8_t d = (c>='A' ? c-'A'+10 : c-'0')<<4;
		c = *s++;
		d |= (c>='A' ? c-'A'+10 : c-'0');
		*data++ = d;
	}
}

void printBytes(uint8_t* data, uint8_t len, char* buf) // prints 8-bit data in hex
{
	for (int i=0; i<len; i++) {
		uint8_t b = (data[i] >> 4) & 0x0f;
		*buf++ = (b>9 ? b-10+'A' : b+'0');
		b = data[i] & 0x0f;
		*buf++ = (b>9 ? b-10+'A' : b+'0');
	}
	*buf = 0;
}

void DeviceManager::OutputEnumeratedDevices(DeviceConfig* config, void* pv)
{
	DeviceOutput* out = (DeviceOutput*)pv;
	printDevice(out->slot, *config, out->value, *out->pp);
}

bool DeviceManager::enumDevice(DeviceDisplay& dd, DeviceConfig& dc, uint8_t idx)
{
	if (dd.id==-1)
		return (dd.empty || dc.deviceFunction);	// if enumerating all devices, honor the unused request param
	else
		return (dd.id==idx);						// enumerate only the specific device requested
}

struct EnumerateHardware
{
	int8_t hardware;		// restrict the types of devices requested
	int8_t pin;				// pin to search
	int8_t values;			// fetch values for the devices.
	int8_t unused;			// 0 don't care about unused state, 1 unused only.
	int8_t function;		// restrict to devices that can be used with this function
};

void handleHardwareSpec(const char* key, const char* val, void* pv)
{
	EnumerateHardware* h = (EnumerateHardware*)pv;
	logDebug("hardwareSpec %s:%s", key, val);
	
	int8_t idx = indexOf("hpvuf", key[0]);
	if (idx>=0) {
		*((int8_t*)h+idx) = atol(val);
	}			
}

inline bool matchAddress(uint8_t* a1, uint8_t* a2, uint8_t count) {
	while (count-->0) {
		if (a1[count]!=a2[count])
			return false;
	}
	return true;
}

/**
 * Find a device based on it's location.
 * A device's location is:
 *   pinNr  for simple digital pin devices
 *   pinNr+address for one-wire devices
 *   pinNr+address+pio for 2413
 */
device_slot_t findHardwareDevice(DeviceConfig& find)
{
	DeviceConfig config;
	for (device_slot_t slot= 0; deviceManager.allDevices(config, slot); slot++) {
		if (find.deviceHardware==config.deviceHardware) {
			bool match = true;
			switch (find.deviceHardware) {
#if BREWPI_DS2413
				case DEVICE_HARDWARE_ONEWIRE_2413:
					match &= find.hw.pio==config.hw.pio;					
					// fall through
#endif					
				case DEVICE_HARDWARE_ONEWIRE_TEMP:
					match &= matchAddress(find.hw.address, config.hw.address, 8);					
					// fall through
				case DEVICE_HARDWARE_PIN:
					match &= find.hw.pinNr==config.hw.pinNr;
				default:	// this should not happen - if it does the device will be returned as matching.
					break;
			}
			if (match)
				return slot;
		}
	}
	return INVALID_SLOT;
}

inline void DeviceManager::readTempSensorValue(DeviceConfig::Hardware hw, char* out)
{
#if !BREWPI_SIMULATE
	OneWire* bus = oneWireBus(hw.pinNr);
	OneWireTempSensor sensor(bus, hw.address, 0);		// NB: this value is uncalibrated, since we don't have the calibration offset until the device is configured
<<<<<<< HEAD
	fixed7_9 value = sensor.init();	
	tempToString(out, value, 3, 9);
=======
	temperature value = sensor.init();	
	fixedPointToString(out, value, 3, 9);
>>>>>>> 8076eb7a
#else
	strcpy_P(out, PSTR("0.00"));
#endif	
}

void DeviceManager::handleEnumeratedDevice(DeviceConfig& config, EnumerateHardware& h, EnumDevicesCallback callback, DeviceOutput& out)
{
	if (h.function && !isAssignable(deviceType(DeviceFunction(h.function)), config.deviceHardware)) 
		return; // device not applicable for required function
	
	logDebug("Handling device");
	out.slot = findHardwareDevice(config);
	DEBUG_ONLY(logInfoInt(INFO_MATCHING_DEVICE, out.slot));
	
	if (isDefinedSlot(out.slot)) {
		if (h.unused)	// only list unused devices, and this one is already used
			return;
		// display the actual matched value
		deviceManager.allDevices(config, out.slot);
	}
	
	out.value[0] = 0;
	if (h.values) {
		logDebug("Fetching device value");
		switch (config.deviceHardware) {
			case DEVICE_HARDWARE_ONEWIRE_TEMP:
				readTempSensorValue(config.hw, out.value);
				break;
			// unassigned pins could be input or output so we can't determine any other details from here.
			// values can be read once the pin has been assigned a function
			default:
				break;							
		}
	}	
	logDebug("Passing device to callback");
	callback(&config, &out);
}

void DeviceManager::enumeratePinDevices(EnumerateHardware& h, EnumDevicesCallback callback, DeviceOutput& output) 
{
	DeviceConfig config;
	clear((uint8_t*)&config, sizeof(config));
	config.deviceHardware = DEVICE_HARDWARE_PIN;
	config.chamber = 1; // chamber 1 is default
	
	int8_t pin;	
	for (uint8_t count=0; (pin=deviceManager.enumerateActuatorPins(count))>=0; count++) {
		if (h.pin!=-1 && h.pin!=pin)
			continue;
		config.hw.pinNr = pin;
		config.hw.invert = true; // make inverted default, because shiels have transistor on them
		handleEnumeratedDevice(config, h, callback, output);
	}	
	
	for (uint8_t count=0; (pin=deviceManager.enumerateSensorPins(count))>=0; count++) {
		if (h.pin!=-1 && h.pin!=pin)
			continue;
		config.hw.pinNr = pin;
		handleEnumeratedDevice(config, h, callback, output);
	}	
}

void DeviceManager::enumerateOneWireDevices(EnumerateHardware& h, EnumDevicesCallback callback, DeviceOutput& output)
{		
#if !BREWPI_SIMULATE
	int8_t pin;	
	logDebug("Enumerating one-wire devices");
	for (uint8_t count=0; (pin=deviceManager.enumOneWirePins(count))>=0; count++) {
		DeviceConfig config;
		clear((uint8_t*)&config, sizeof(config));
		if (h.pin!=-1 && h.pin!=pin)
			continue;
		config.hw.pinNr = pin;
		config.chamber = 1; // chamber 1 is default
		logDebug("Enumerating one-wire devices on pin %d", pin);				
		OneWire* wire = oneWireBus(pin);	
		if (wire!=NULL) {
			wire->reset_search();
			while (wire->search(config.hw.address)) {
				// hardware device type from OneWire family ID
				switch (config.hw.address[0]) {
		#if BREWPI_DS2413
					case DS2413_FAMILY_ID:
						config.deviceHardware = DEVICE_HARDWARE_ONEWIRE_2413;
						break;
		#endif				
					case DS18B20MODEL:
						config.deviceHardware = DEVICE_HARDWARE_ONEWIRE_TEMP;
						break;				
					default:
						config.deviceHardware = DEVICE_HARDWARE_NONE;
				}
		
				switch (config.deviceHardware) {
		#if BREWPI_DS2413
					// for 2408 this will require iterating 0..7
					case DEVICE_HARDWARE_ONEWIRE_2413:
						// enumerate each pin separately
						for (uint8_t i=0; i<2; i++) {
							config.hw.pio = i;
							handleEnumeratedDevice(config, h, callback, output);
						}
						break;
		#endif				
					default:
						handleEnumeratedDevice(config, h, callback, output);
				}
			}
		}
		logDebug("Enumerating one-wire devices on pin %d complete", pin);
	}
#endif	
}

void DeviceManager::enumerateHardware( Stream& p )
{
	EnumerateHardware spec;
	// set up defaults
	spec.unused = 0;			// list all devices
	spec.values = 0;			// don't list values
	spec.pin = -1;				// any pin
	spec.hardware = -1;			// any hardware
	spec.function = 0;			// no function restriction
	
	piLink.parseJson(handleHardwareSpec, &spec);	
	DeviceOutput out;
	out.pp = &p;

	logDebug("Enumerating Hardware");
	firstDeviceOutput = true;
	if (spec.hardware==-1 || isOneWire(DeviceHardware(spec.hardware))) {
		enumerateOneWireDevices(spec, OutputEnumeratedDevices, out);
	}
	if (spec.hardware==-1 || isDigitalPin(DeviceHardware(spec.hardware))) {
		enumeratePinDevices(spec, OutputEnumeratedDevices, out);
	}
	
	logDebug("Enumerating Hardware Complete");
}


void HandleDeviceDisplay(const char* key, const char* val, void* pv)
{
	DeviceDisplay& dd = *(DeviceDisplay*)pv;
	//logDeveloper("DeviceDisplay %s:%s"), key, val);
	
	int8_t idx = indexOf("irwe", key[0]);
	if (idx>=0) {
		*((int8_t*)&dd+idx) = atol(val);
	}	
}

void UpdateDeviceState(DeviceDisplay& dd, DeviceConfig& dc, char* val)
{
	DeviceType dt = deviceType(dc.deviceFunction);
	if (dt==DEVICETYPE_NONE)
		return;
		
	void** ppv = deviceTarget(dc);
	if (ppv==NULL)
		return;

	if (dd.write>=0 && dt==DEVICETYPE_SWITCH_ACTUATOR) {
		// write value to a specific device. For now, only actuators are relevant targets
		DEBUG_ONLY(logInfoInt(INFO_SETTING_ACTIVATOR_STATE, dd.write!=0));
		((Actuator*)*ppv)->setActive(dd.write!=0);
	}
	else if (dd.value==1) {		// read values 
		if (dt==DEVICETYPE_SWITCH_SENSOR) {
			sprintf_P(val, STR_FMT_U, (unsigned int) ((SwitchSensor*)*ppv)->sense()!=0); // cheaper than itoa, because it overlaps with vsnprintf
		}
		else if (dt==DEVICETYPE_TEMP_SENSOR) {
			BasicTempSensor& s = unwrapSensor(dc.deviceFunction, *ppv);
<<<<<<< HEAD
			fixed7_9 temp = s.read();
			tempToString(val, temp, 3, 9);
=======
			temperature temp = s.read();
			fixedPointToString(val, temp, 3, 9);
>>>>>>> 8076eb7a
		}
		else if (dt==DEVICETYPE_SWITCH_ACTUATOR) {
			sprintf_P(val, STR_FMT_U, (unsigned int) ((Actuator*)*ppv)->isActive()!=0);			
		}
	}
}

void DeviceManager::listDevices(Stream& p) {
	DeviceConfig dc;
	DeviceDisplay dd;
	fill((int8_t*)&dd, sizeof(dd));
	dd.empty = 0;
	piLink.parseJson(HandleDeviceDisplay, (void*)&dd);
	if (dd.id==-2) {
		if (dd.write>=0)
			tempControl.cameraLight.setActive(dd.write!=0);
		return;
	}
	deviceManager.beginDeviceOutput();
	for (device_slot_t idx=0; deviceManager.allDevices(dc, idx); idx++) {
		if (deviceManager.enumDevice(dd, dc, idx))
		{
			char val[10];
			val[0] = 0;
			UpdateDeviceState(dd, dc, val);
			deviceManager.printDevice(idx, dc, val, p);			
		}
	}	
}

/**
 * Determines the class of device for the given DeviceID.
 */
DeviceType deviceType(DeviceFunction id) {
	switch (id) {
	case DEVICE_CHAMBER_DOOR:
		return DEVICETYPE_SWITCH_SENSOR;
		
	case DEVICE_CHAMBER_HEAT:
	case DEVICE_CHAMBER_COOL:
	case DEVICE_CHAMBER_LIGHT:
	case DEVICE_CHAMBER_FAN:
	case DEVICE_BEER_HEAT:
	case DEVICE_BEER_COOL:
		return DEVICETYPE_SWITCH_ACTUATOR;
		
	case DEVICE_CHAMBER_TEMP:
	case DEVICE_CHAMBER_ROOM_TEMP:
	case DEVICE_BEER_TEMP:
	case DEVICE_BEER_TEMP2:
		return DEVICETYPE_TEMP_SENSOR;
		
	default: 
		return DEVICETYPE_NONE;
	}
}	

DeviceManager deviceManager;<|MERGE_RESOLUTION|>--- conflicted
+++ resolved
@@ -681,13 +681,8 @@
 #if !BREWPI_SIMULATE
 	OneWire* bus = oneWireBus(hw.pinNr);
 	OneWireTempSensor sensor(bus, hw.address, 0);		// NB: this value is uncalibrated, since we don't have the calibration offset until the device is configured
-<<<<<<< HEAD
-	fixed7_9 value = sensor.init();	
-	tempToString(out, value, 3, 9);
-=======
 	temperature value = sensor.init();	
 	fixedPointToString(out, value, 3, 9);
->>>>>>> 8076eb7a
 #else
 	strcpy_P(out, PSTR("0.00"));
 #endif	
@@ -861,13 +856,8 @@
 		}
 		else if (dt==DEVICETYPE_TEMP_SENSOR) {
 			BasicTempSensor& s = unwrapSensor(dc.deviceFunction, *ppv);
-<<<<<<< HEAD
-			fixed7_9 temp = s.read();
-			tempToString(val, temp, 3, 9);
-=======
 			temperature temp = s.read();
 			fixedPointToString(val, temp, 3, 9);
->>>>>>> 8076eb7a
 		}
 		else if (dt==DEVICETYPE_SWITCH_ACTUATOR) {
 			sprintf_P(val, STR_FMT_U, (unsigned int) ((Actuator*)*ppv)->isActive()!=0);			
